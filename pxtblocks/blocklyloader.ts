--- conflicted
+++ resolved
@@ -1682,10 +1682,7 @@
          */
         const blockDrag = (<any>Blockly).BlockDragger.prototype.dragBlock;
         (<any>Blockly).BlockDragger.prototype.dragBlock = function (e: any, currentDragDeltaXY: any) {
-<<<<<<< HEAD
-=======
             const blocklyToolboxDiv = document.getElementsByClassName('blocklyToolboxDiv')[0] as HTMLElement;
->>>>>>> 72c17138
             const blocklyTreeRoot = document.getElementsByClassName('blocklyTreeRoot')[0] as HTMLElement;
             const trashIcon = document.getElementById("blocklyTrashIcon");
             if (blocklyTreeRoot && trashIcon) {
@@ -1716,10 +1713,7 @@
         const blockEndDrag = (<any>Blockly).BlockDragger.prototype.endBlockDrag;
         (<any>Blockly).BlockDragger.prototype.endBlockDrag = function (e: any, currentDragDeltaXY: any) {
             blockEndDrag.call(this, e, currentDragDeltaXY);
-<<<<<<< HEAD
-=======
             const blocklyToolboxDiv = document.getElementsByClassName('blocklyToolboxDiv')[0] as HTMLElement;
->>>>>>> 72c17138
             const blocklyTreeRoot = document.getElementsByClassName('blocklyTreeRoot')[0] as HTMLElement;
             const trashIcon = document.getElementById("blocklyTrashIcon");
             if (trashIcon) {
