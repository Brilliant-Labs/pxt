--- conflicted
+++ resolved
@@ -9,11 +9,8 @@
 import * as debug from "./debugger";
 import * as toolbox from "./toolbox";
 import * as snippets from "./blocksSnippets";
-<<<<<<< HEAD
+import * as workspace from "./workspace";
 import { CreateFunctionDialog, CreateFunctionDialogState } from "./createFunction";
-=======
-import * as workspace from "./workspace";
->>>>>>> 4b392388
 
 import Util = pxt.Util;
 
