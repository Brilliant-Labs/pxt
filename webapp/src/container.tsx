/// <reference path="../../built/pxtlib.d.ts" />

import * as React from "react";
import * as data from "./data";
import * as sui from "./sui";
import * as tutorial from "./tutorial";
import * as container from "./container";
import * as greenscreen from "./greenscreen";
import * as core from "./core";

type ISettingsProps = pxt.editor.ISettingsProps;

// common menu items -- do not remove
// lf("About")
// lf("Getting started")
// lf("Buy")
// lf("Blocks")
// lf("Examples")
// lf("Tutorials")
// lf("Projects")
// lf("Reference")
// lf("Support")
// lf("Hardware")

function openTutorial(parent: pxt.editor.IProjectView, path: string) {
    pxt.tickEvent(`docs`, { path }, { interactiveConsent: true });
    parent.startTutorial(path);
}

function openDocs(parent: pxt.editor.IProjectView, path: string) {
    pxt.tickEvent(`docs`, { path }, { interactiveConsent: true });
    parent.setSideDoc(path);
}

function renderDocItems(parent: pxt.editor.IProjectView, cls: string) {
    const targetTheme = pxt.appTarget.appTheme;
    return targetTheme.docMenu.map(m =>
        m.tutorial ? <DocsMenuItem key={"docsmenututorial" + m.path} role="menuitem" ariaLabel={pxt.Util.rlf(m.name)} text={pxt.Util.rlf(m.name)} className={"ui " + cls} parent={parent} path={m.path} onItemClick={openTutorial} />
            : !/^\//.test(m.path) ? <a key={"docsmenulink" + m.path} role="menuitem" aria-label={m.name} title={m.name} className={`ui item link ${cls}`} href={m.path} target="docs">{pxt.Util.rlf(m.name)}</a>
                : <DocsMenuItem key={"docsmenu" + m.path} role="menuitem" ariaLabel={pxt.Util.rlf(m.name)} text={pxt.Util.rlf(m.name)} className={"ui " + cls} parent={parent} path={m.path} onItemClick={openDocs} />
    );
}

export class DocsMenu extends data.PureComponent<ISettingsProps, {}> {
    constructor(props: ISettingsProps) {
        super(props);
    }

    private docMenuCache: pxt.Map<pxt.DocMenuEntry>; // path -> docEntry
    private lookUpByPath(path: string) {
        if (!this.docMenuCache) {
            this.docMenuCache = {};
            // Populate the cache
            const targetTheme = pxt.appTarget.appTheme;
            targetTheme.docMenu.forEach(m => {
                this.docMenuCache[m.path] = m;
            })
        }
        return this.docMenuCache[path];
    }

    private doDocEntryAction(parent: pxt.editor.IProjectView, m: pxt.DocMenuEntry) {
        if (m.tutorial) {
            return () => { openTutorial(parent, m.path) };
        } else if (!/^\//.test(m.path) && !m.popout) {
            return () => { window.open(m.path, "docs"); };
        } else if (m.popout) {
            return () => { window.open(`${pxt.appTarget.appTheme.homeUrl}${m.path}`, "docs"); };
        } else {
            return () => { openDocs(parent, m.path) };
        }
    }

    renderCore() {
        const parent = this.props.parent;
        const targetTheme = pxt.appTarget.appTheme;
        const options = targetTheme.docMenu.map(m => {
            return {
                key: "docsmenu" + m.path,
                content: pxt.Util.rlf(m.name),
                role: "menuitem",
                'aria-label': pxt.Util.rlf(m.name),
                onClick: this.doDocEntryAction(parent, m),
                value: m.path,
                onKeyDown: () => {
                    console.log("Key DOWN");
                }
            }
        })
        const onChange = (e: any, data: any) => {
            const m = this.lookUpByPath(data.value);
            this.doDocEntryAction(parent, m)();
        };
        return <sui.DropdownMenu role="menuitem" icon="help circle large"
            className="item mobile hide help-dropdown-menuitem" textClass={"landscape only"} title={lf("Help")}>
            {renderDocItems(this.props.parent, "")}
        </sui.DropdownMenu>
    }
}


interface DocsMenuItemProps extends sui.ItemProps {
    parent: pxt.editor.IProjectView;
    path: string;
    onItemClick: (parent: pxt.editor.IProjectView, path: string) => void;
}

class DocsMenuItem extends sui.StatelessUIElement<DocsMenuItemProps> {

    constructor(props: DocsMenuItemProps) {
        super(props);

        this.handleClick = this.handleClick.bind(this);
    }

    handleClick() {
        const { onItemClick, parent, path } = this.props;
        onItemClick(parent, path);
    }

    renderCore() {
        const { onClick, onItemClick, parent, path, ...rest } = this.props;
        return <sui.Item {...rest} onClick={this.handleClick} />
    }
}

export interface SettingsMenuProps extends ISettingsProps {
    highContrast: boolean;
    greenScreen: boolean;
}

// This Component overrides shouldComponentUpdate, be sure to update that if the state is updated
export interface SettingsMenuState {
    highContrast?: boolean;
    greenScreen?: boolean;
}

export class SettingsMenu extends data.Component<SettingsMenuProps, SettingsMenuState> {

    constructor(props: SettingsMenuProps) {
        super(props);
        this.state = {
        }

        this.openSettings = this.openSettings.bind(this);
        this.showPackageDialog = this.showPackageDialog.bind(this);
        this.showBoardDialog = this.showBoardDialog.bind(this);
        this.removeProject = this.removeProject.bind(this);
        this.saveProject = this.saveProject.bind(this);
        this.toggleCollapse = this.toggleCollapse.bind(this);
        this.showReportAbuse = this.showReportAbuse.bind(this);
        this.showLanguagePicker = this.showLanguagePicker.bind(this);
        this.toggleHighContrast = this.toggleHighContrast.bind(this);
        this.toggleGreenScreen = this.toggleGreenScreen.bind(this);
        this.showResetDialog = this.showResetDialog.bind(this);
        this.showShareDialog = this.showShareDialog.bind(this);
        this.pair = this.pair.bind(this);
        this.pairBluetooth = this.pairBluetooth.bind(this);
        this.showAboutDialog = this.showAboutDialog.bind(this);
        this.print = this.print.bind(this);
    }

    showShareDialog() {
        pxt.tickEvent("menu.share", undefined, { interactiveConsent: true });
        this.props.parent.showShareDialog();
    }

    openSettings() {
        pxt.tickEvent("menu.settings", undefined, { interactiveConsent: true });
        this.props.parent.openSettings();
    }

    showPackageDialog() {
        pxt.tickEvent("menu.addpackage", undefined, { interactiveConsent: true });
        this.props.parent.showPackageDialog();
    }

    showBoardDialog() {
        pxt.tickEvent("menu.changeboard", undefined, { interactiveConsent: true });
        if (pxt.hasHwVariants())
            this.props.parent.showChooseHwDialog();
        else
            this.props.parent.showBoardDialogAsync(undefined, true).done();
    }

    saveProject() {
        pxt.tickEvent("menu.saveproject", undefined, { interactiveConsent: true });
        this.props.parent.saveAndCompile();
    }

    removeProject() {
        pxt.tickEvent("menu.removeproject", undefined, { interactiveConsent: true });
        this.props.parent.removeProject();
    }

    toggleCollapse() {
        pxt.tickEvent("menu.toggleSim", undefined, { interactiveConsent: true });
        this.props.parent.toggleSimulatorCollapse();
    }

    showReportAbuse() {
        pxt.tickEvent("menu.reportabuse", undefined, { interactiveConsent: true });
        this.props.parent.showReportAbuse();
    }

    showLanguagePicker() {
        pxt.tickEvent("menu.langpicker", undefined, { interactiveConsent: true });
        this.props.parent.showLanguagePicker();
    }

    toggleHighContrast() {
        pxt.tickEvent("menu.togglecontrast", undefined, { interactiveConsent: true });
        this.props.parent.toggleHighContrast();
    }

    toggleGreenScreen() {
        pxt.tickEvent("menu.togglegreenscreen", undefined, { interactiveConsent: true });
        this.props.parent.toggleGreenScreen();
    }

    showResetDialog() {
        pxt.tickEvent("menu.reset", undefined, { interactiveConsent: true });
        pxt.tickEvent("reset"); // Deprecated, will Feb 2018.
        this.props.parent.showResetDialog();
    }

    pair() {
        pxt.tickEvent("menu.pair");
        this.props.parent.pair();
    }

    pairBluetooth() {
        pxt.tickEvent("menu.pair.bluetooth")
        core.showLoading("webblepair", lf("Pairing Bluetooth device..."))
        pxt.webBluetooth.pairAsync()
            .then(() => core.hideLoading("webblepair"));
    }

    showAboutDialog() {
        pxt.tickEvent("menu.about");
        this.props.parent.showAboutDialog();
    }

    print() {
        this.props.parent.printCode();
    }

    componentWillReceiveProps(nextProps: SettingsMenuProps) {
        const newState: SettingsMenuState = {};
        if (nextProps.highContrast != undefined) {
            newState.highContrast = nextProps.highContrast;
        }
        if (nextProps.greenScreen !== undefined) {
            newState.greenScreen = nextProps.greenScreen;
        }
        if (Object.keys(newState).length > 0) this.setState(newState)
    }

    shouldComponentUpdate(nextProps: SettingsMenuProps, nextState: SettingsMenuState, nextContext: any): boolean {
        return this.state.highContrast != nextState.highContrast
            || this.state.greenScreen != nextState.greenScreen;
    }

    renderCore() {
        const { highContrast, greenScreen } = this.state;
        const targetTheme = pxt.appTarget.appTheme;
        const packages = pxt.appTarget.cloud && !!pxt.appTarget.cloud.packages;
        const boards = pxt.appTarget.simulator && !!pxt.appTarget.simulator.dynamicBoardDefinition;
        const reportAbuse = pxt.appTarget.cloud && pxt.appTarget.cloud.sharing && pxt.appTarget.cloud.importing;
        const readOnly = pxt.shell.isReadOnly();
        const isController = pxt.shell.isControllerMode();
        const disableFileAccessinMaciOs = targetTheme.disableFileAccessinMaciOs && (pxt.BrowserUtils.isIOS() || pxt.BrowserUtils.isMac())
        const showSave = !readOnly && !isController && !!targetTheme.saveInMenu && !disableFileAccessinMaciOs;
        const showSimCollapse = !readOnly && !isController && !!targetTheme.simCollapseInMenu;
        const showGreenScreen = (targetTheme.greenScreen || /greenscreen=1/i.test(window.location.href))
            && greenscreen.isSupported();

        return <sui.DropdownMenu role="menuitem" icon={'setting large'} title={lf("More...")} className="item icon more-dropdown-menuitem">
            <sui.Item role="menuitem" icon="options" text={lf("Project Settings")} onClick={this.openSettings} />
            {packages ? <sui.Item role="menuitem" icon="disk outline" text={lf("Extensions")} onClick={this.showPackageDialog} /> : undefined}
            {boards ? <sui.Item role="menuitem" icon="microchip" text={lf("Change Board")} onClick={this.showBoardDialog} /> : undefined}
            {targetTheme.print ? <sui.Item role="menuitem" icon="print" text={lf("Print...")} onClick={this.print} /> : undefined}
            {showSave ? <sui.Item role="menuitem" icon="save" text={lf("Save Project")} onClick={this.saveProject} /> : undefined}
            {!isController ? <sui.Item role="menuitem" icon="trash" text={lf("Delete Project")} onClick={this.removeProject} /> : undefined}
            {showSimCollapse ? <sui.Item role="menuitem" icon='toggle right' text={lf("Toggle the simulator")} onClick={this.toggleCollapse} /> : undefined}
            {reportAbuse ? <sui.Item role="menuitem" icon="warning circle" text={lf("Report Abuse...")} onClick={this.showReportAbuse} /> : undefined}
            <div className="ui divider"></div>
            {targetTheme.selectLanguage ? <sui.Item icon='xicon globe' role="menuitem" text={lf("Language")} onClick={this.showLanguagePicker} /> : undefined}
            {targetTheme.highContrast ? <sui.Item role="menuitem" text={highContrast ? lf("High Contrast Off") : lf("High Contrast On")} onClick={this.toggleHighContrast} /> : undefined}
            {showGreenScreen ? <sui.Item role="menuitem" text={greenScreen ? lf("Green Screen Off") : lf("Green Screen On")} onClick={this.toggleGreenScreen} /> : undefined}
            {
                // we always need a way to clear local storage, regardless if signed in or not
            }
            {!isController ? <sui.Item role="menuitem" icon='sign out' text={lf("Reset")} onClick={this.showResetDialog} /> : undefined}
            {pxt.usb.isEnabled ? <sui.Item role="menuitem" icon='usb' text={lf("Pair device")} onClick={this.pair} /> : undefined}
            {pxt.webBluetooth.isAvailable() ? <sui.Item role="menuitem" icon='bluetooth' text={lf("Pair Bluetooth")} onClick={this.pairBluetooth} /> : undefined}
            <div className="ui mobile only divider"></div>
            {renderDocItems(this.props.parent, "mobile only")}
            <div className="ui divider"></div>
            <sui.Item role="menuitem" text={lf("About...")} onClick={this.showAboutDialog} />
            {targetTheme.feedbackUrl ? <a className="ui item" href={targetTheme.feedbackUrl} role="menuitem" title={lf("Give Feedback")} target="_blank" rel="noopener noreferrer" >{lf("Give Feedback")}</a> : undefined}
        </sui.DropdownMenu>;
    }
}

export class MainMenu extends data.Component<ISettingsProps, {}> {

    constructor(props: ISettingsProps) {
        super(props);
        this.state = {
        }

        this.brandIconClick = this.brandIconClick.bind(this);
        this.orgIconClick = this.orgIconClick.bind(this);
        this.goHome = this.goHome.bind(this);
        this.showShareDialog = this.showShareDialog.bind(this);
        this.launchFullEditor = this.launchFullEditor.bind(this);
        this.openSimView = this.openSimView.bind(this);
        this.openBlocks = this.openBlocks.bind(this);
        this.openJavaScript = this.openJavaScript.bind(this);
        this.openPython =  this.openPython.bind(this);
        this.exitTutorial = this.exitTutorial.bind(this);
        this.showReportAbuse = this.showReportAbuse.bind(this);
        this.toggleDebug = this.toggleDebug.bind(this);
    }

    brandIconClick() {
        const hasHome = !pxt.shell.isControllerMode();
        if (!hasHome) return;

        pxt.tickEvent("menu.brand", undefined, { interactiveConsent: true });
        this.props.parent.showExitAndSaveDialog();
    }

    orgIconClick() {
        pxt.tickEvent("menu.org", undefined, { interactiveConsent: true });
    }

    goHome() {
        pxt.tickEvent("menu.home", undefined, { interactiveConsent: true });
        this.props.parent.showExitAndSaveDialog();
    }

    showShareDialog() {
        pxt.tickEvent("menu.share", undefined, { interactiveConsent: true });
        this.props.parent.showShareDialog();
    }

    launchFullEditor() {
        pxt.tickEvent("sandbox.openfulleditor", undefined, { interactiveConsent: true });
        this.props.parent.launchFullEditor();
    }

    openSimView() {
        pxt.tickEvent("menu.simView", undefined, { interactiveConsent: true });
        this.props.parent.openSimView();
    }

    openBlocks() {
        pxt.tickEvent("menu.blocks", undefined, { interactiveConsent: true });
        this.props.parent.openBlocks();
    }

    openJavaScript() {
        pxt.tickEvent("menu.javascript", undefined, { interactiveConsent: true });
        this.props.parent.openJavaScript();
    }

    openPython() {
        pxt.tickEvent("menu.python", undefined, { interactiveConsent: true });
        this.props.parent.openPython();
    }

    exitTutorial() {
        pxt.tickEvent("menu.exitTutorial", undefined, { interactiveConsent: true });
        this.props.parent.exitTutorial();
    }

    showReportAbuse() {
        pxt.tickEvent("tutorial.reportabuse", undefined, { interactiveConsent: true });
        this.props.parent.showReportAbuse();
    }

    toggleDebug() {
        // This function will get called when the user clicks the "Exit Debug Mode" button in the menu bar.
        pxt.tickEvent("simulator.debug", undefined, { interactiveConsent: true });
        this.props.parent.toggleDebugging();
    }

    renderCore() {
        const { debugging, home, header, highContrast, greenScreen, simState, tutorialOptions } = this.props.parent.state;
        if (home) return <div />; // Don't render if we're on the home screen

        const targetTheme = pxt.appTarget.appTheme;
        const isController = pxt.shell.isControllerMode();
        const homeEnabled = !isController;
        const sandbox = pxt.shell.isSandboxMode();
        const inTutorial = !!tutorialOptions && !!tutorialOptions.tutorial;
        const tutorialReportId = tutorialOptions && tutorialOptions.tutorialReportId;
        const docMenu = targetTheme.docMenu && targetTheme.docMenu.length && !sandbox && !inTutorial && !debugging;
        const isRunning = simState == pxt.editor.SimState.Running;
        const hc = !!this.props.parent.state.highContrast;
        const showShare = !inTutorial && header && pxt.appTarget.cloud && pxt.appTarget.cloud.sharing && !isController && !debugging;

        const logo = (hc ? targetTheme.highContrastLogo : undefined) || targetTheme.logo;
        const portraitLogo = (hc ? targetTheme.highContrastPortraitLogo : undefined) || targetTheme.portraitLogo;
        const rightLogo = sandbox ? targetTheme.portraitLogo : targetTheme.rightLogo;
        const logoWide = !!targetTheme.logoWide;
        const portraitLogoSize = logoWide ? "small" : "mini";

        const simActive = this.props.parent.isEmbedSimActive();
        const blockActive = this.props.parent.isBlocksActive();
        const javascriptActive = this.props.parent.isJavaScriptActive();
        const pythonActive = this.props.parent.isPythonActive();

        const runTooltip = isRunning ? lf("Stop the simulator") : lf("Start the simulator");

        /* tslint:disable:react-a11y-anchors */
        return <div id="mainmenu" className={`ui borderless fixed ${targetTheme.invertedMenu ? `inverted` : ''} menu`} role="menubar" aria-label={lf("Main menu")}>
            {!sandbox ? <div className="left menu">
                {targetTheme.hideMenubarLogo ? undefined :
                    <a href={isController ? targetTheme.logoUrl : undefined} aria-label={lf("{0} Logo", targetTheme.boardName)} role="menuitem" target="blank" rel="noopener" className="ui item logo brand" tabIndex={0} onClick={this.brandIconClick} onKeyDown={sui.fireClickOnEnter}>
                        {logo || portraitLogo
                            ? <img className={`ui logo ${logo ? " portrait hide" : ''}`} src={logo || portraitLogo} alt={lf("{0} Logo", targetTheme.boardName)} />
                            : <span className="name">{targetTheme.boardName}</span>}
                        {portraitLogo ? (<img className={`ui ${portraitLogoSize} image portrait only`} src={portraitLogo} alt={lf("{0} Logo", targetTheme.boardName)} />) : null}
                    </a>
                }
                {targetTheme.betaUrl ? <a href={`${targetTheme.betaUrl}`} className="ui red mini corner top left attached label betalabel" role="menuitem">{lf("Beta")}</a> : undefined}
                {!inTutorial && homeEnabled ? <sui.Item className="icon openproject" role="menuitem" textClass="landscape only" icon="home large" ariaLabel={lf("Home screen")} text={lf("Home")} onClick={this.goHome} /> : null}
                {showShare ? <sui.Item className="icon shareproject" role="menuitem" textClass="widedesktop only" ariaLabel={lf("Share Project")} text={lf("Share")} icon="share alternate large" onClick={this.showShareDialog} /> : null}
                {inTutorial ? <sui.Item className="tutorialname" tabIndex={-1} textClass="landscape only" text={tutorialOptions.tutorialName} /> : null}
            </div> : <div className="left menu">
                    <span id="logo" className="ui item logo">
                        <img className="ui mini image" src={rightLogo} tabIndex={0} onClick={this.launchFullEditor} onKeyDown={sui.fireClickOnEnter} alt={`${targetTheme.boardName} Logo`} />
                    </span>
                </div>}
            {!inTutorial && !targetTheme.blocksOnly ? <div className="ui item link editor-menuitem">
                <div className="ui grid padded">
                    {sandbox ? <sui.Item className="sim-menuitem" role="menuitem" textClass="landscape only" text={lf("Simulator")} icon={simActive && isRunning ? "stop" : "play"} active={simActive} onClick={this.openSimView} title={!simActive ? lf("Show Simulator") : runTooltip} /> : undefined}
                    <sui.Item className="blocks-menuitem" role="menuitem" textClass="landscape only" text={lf("Blocks")} icon="xicon blocks" active={blockActive} onClick={this.openBlocks} title={lf("Convert code to Blocks")} />
<<<<<<< HEAD
                    <sui.Item className="javascript-menuitem" role="menuitem" textClass="landscape only" text={lf("JavaScript")} icon="xicon js" active={javascriptActive} onClick={this.openJavaScript} title={lf("Convert code to JavaScript")} />
                    {targetTheme.python ? 
                    <sui.Item className="python-menuitem" role="menuitem" textClass="landscape only" text={lf("Python")} icon="xicon python" active={pythonActive} onClick={this.openPython} title={lf("Convert code to Python")} /> : undefined}
=======
                    <sui.Item className="javascript-menuitem" role="menuitem" textClass="landscape only" text={"JavaScript"} icon="xicon js" active={javascriptActive} onClick={this.openJavaScript} title={lf("Convert code to JavaScript")} />
>>>>>>> 03ce31ca
                    <div className="ui item toggle"></div>
                </div>
            </div> : undefined}
            {inTutorial ? <tutorial.TutorialMenuItem parent={this.props.parent} /> : undefined}
            <div className="right menu">
                {debugging ? <sui.ButtonMenuItem className="exit-debugmode-btn" role="menuitem" icon="external" text={lf("Exit Debug Mode")} textClass="landscape only" onClick={this.toggleDebug} /> : undefined}
                {docMenu ? <container.DocsMenu parent={this.props.parent} /> : undefined}
                {sandbox || inTutorial || debugging ? undefined : <container.SettingsMenu parent={this.props.parent} highContrast={highContrast} greenScreen={greenScreen} />}

                {sandbox && !targetTheme.hideEmbedEdit ? <sui.Item role="menuitem" icon="external" textClass="mobile hide" text={lf("Edit")} onClick={this.launchFullEditor} /> : undefined}
                {inTutorial && tutorialReportId ? <sui.ButtonMenuItem className="report-tutorial-btn" role="menuitem" icon="warning circle" text={lf("Report Abuse")} textClass="landscape only" onClick={this.showReportAbuse} /> : undefined}
                {inTutorial ? <sui.ButtonMenuItem className="exit-tutorial-btn" role="menuitem" icon="external" text={lf("Exit tutorial")} textClass="landscape only" onClick={this.exitTutorial} /> : undefined}

                {!sandbox ? <a href={targetTheme.organizationUrl} aria-label={lf("{0} Logo", targetTheme.organization)} role="menuitem" target="blank" rel="noopener" className="ui item logo organization" onClick={this.orgIconClick}>
                    {targetTheme.organizationWideLogo || targetTheme.organizationLogo
                        ? <img className={`ui logo ${targetTheme.organizationWideLogo ? " portrait hide" : ''}`} src={targetTheme.organizationWideLogo || targetTheme.organizationLogo} alt={lf("{0} Logo", targetTheme.organization)} />
                        : <span className="name">{targetTheme.organization}</span>}
                    {targetTheme.organizationLogo ? (<img className='ui mini image portrait only' src={targetTheme.organizationLogo} alt={lf("{0} Logo", targetTheme.organization)} />) : null}
                </a> : undefined}
            </div>
        </div>;
        /* tslint:enable:react-a11y-anchors */
    }
}

export interface SideDocsProps extends ISettingsProps {
    docsUrl: string;
    sideDocsCollapsed: boolean;
}

// This Component overrides shouldComponentUpdate, be sure to update that if the state is updated
export interface SideDocsState {
    docsUrl?: string;
    sideDocsCollapsed?: boolean;
}

export class SideDocs extends data.Component<SideDocsProps, SideDocsState> {
    private openingSideDoc = false;

    constructor(props: SideDocsProps) {
        super(props);
        this.state = {
        }

        this.toggleVisibility = this.toggleVisibility.bind(this);
        this.popOut = this.popOut.bind(this);
    }

    public static notify(message: pxsim.SimulatorMessage) {
        let sd = document.getElementById("sidedocsframe") as HTMLIFrameElement;
        if (sd && sd.contentWindow) sd.contentWindow.postMessage(message, "*");
    }

    setPath(path: string, blocksEditor: boolean) {
        this.openingSideDoc = true;
        const docsUrl = pxt.webConfig.docsUrl || '/--docs';
        const mode = blocksEditor ? "blocks" : "js";
        const url = `${docsUrl}#doc:${path}:${mode}:${pxt.Util.localeInfo()}`;
        this.setUrl(url);
    }

    setMarkdown(md: string) {
        const docsUrl = pxt.webConfig.docsUrl || '/--docs';
        // always render blocks by default when sending custom markdown
        // to side bar
        const mode = "blocks" // this.props.parent.isBlocksEditor() ? "blocks" : "js";
        const url = `${docsUrl}#md:${encodeURIComponent(md)}:${mode}:${pxt.Util.localeInfo()}`;
        this.setUrl(url);
    }

    private setUrl(url: string) {
        this.props.parent.setState({ sideDocsLoadUrl: url, sideDocsCollapsed: false });
    }

    collapse() {
        this.props.parent.setState({ sideDocsCollapsed: true });
    }

    popOut() {
        SideDocs.notify({
            type: "popout"
        })
    }

    toggleVisibility() {
        const state = this.props.parent.state;
        this.props.parent.setState({ sideDocsCollapsed: !state.sideDocsCollapsed });
        document.getElementById("sidedocstoggle").focus();
    }

    componentDidUpdate() {
        this.props.parent.editor.resize();

        let sidedocstoggle = document.getElementById("sidedocstoggle");
        if (this.openingSideDoc && sidedocstoggle) {
            sidedocstoggle.focus();
            this.openingSideDoc = false;
        }
    }

    componentWillReceiveProps(nextProps: SideDocsProps) {
        const newState: SideDocsState = {};
        if (nextProps.sideDocsCollapsed != undefined) {
            newState.sideDocsCollapsed = nextProps.sideDocsCollapsed;
        }
        if (nextProps.docsUrl != undefined) {
            newState.docsUrl = nextProps.docsUrl;
        }
        if (Object.keys(newState).length > 0) this.setState(newState)
    }

    shouldComponentUpdate(nextProps: SideDocsProps, nextState: SideDocsState, nextContext: any): boolean {
        return this.state.sideDocsCollapsed != nextState.sideDocsCollapsed
            || this.state.docsUrl != nextState.docsUrl;
    }

    renderCore() {
        const { sideDocsCollapsed, docsUrl } = this.state;
        if (!docsUrl) return null;

        /* tslint:disable:react-iframe-missing-sandbox */
        return <div>
            <button id="sidedocstoggle" role="button" aria-label={sideDocsCollapsed ? lf("Expand the side documentation") : lf("Collapse the side documentation")} className="ui icon button" onClick={this.toggleVisibility}>
                <sui.Icon icon={`icon large inverted ${sideDocsCollapsed ? 'book' : 'chevron right'}`} />
                {sideDocsCollapsed ? <sui.Icon icon={`large inverted chevron left hover`} /> : undefined}
            </button>
            <div id="sidedocs">
                <div id="sidedocsframe-wrapper">
                    <iframe id="sidedocsframe" src={docsUrl} title={lf("Documentation")} aria-atomic="true" aria-live="assertive"
                        sandbox="allow-scripts allow-same-origin allow-forms allow-popups" />
                </div>
                <div className="ui app hide" id="sidedocsbar">
                    <a className="ui icon link" role="button" tabIndex={0} data-content={lf("Open documentation in new tab")} aria-label={lf("Open documentation in new tab")} onClick={this.popOut} onKeyDown={sui.fireClickOnEnter} >
                        <sui.Icon icon="external" />
                    </a>
                </div>
            </div>
        </div>
        /* tslint:enable:react-iframe-missing-sandbox */
    }
}

export interface SandboxFooterProps extends ISettingsProps {
}

export class SandboxFooter extends data.PureComponent<SandboxFooterProps, {}> {

    constructor(props: SandboxFooterProps) {
        super(props);
        this.state = {
        }

        this.compile = this.compile.bind(this);
    }

    compile() {
        pxt.tickEvent("sandboxfooter.compile", undefined, { interactiveConsent: true });
        this.props.parent.compile();
    }

    renderCore() {
        const targetTheme = pxt.appTarget.appTheme;

        const compileTooltip = lf("Download your code to the {0}", targetTheme.boardName);

        /* tslint:disable:react-a11y-anchors */
        return <div className="ui horizontal small divided link list sandboxfooter">
            {targetTheme.organizationUrl && targetTheme.organization ? <a className="item" target="_blank" rel="noopener noreferrer" href={targetTheme.organizationUrl}>{targetTheme.organization}</a> : undefined}
            <a target="_blank" className="item" href={targetTheme.termsOfUseUrl} rel="noopener noreferrer">{lf("Terms of Use")}</a>
            <a target="_blank" className="item" href={targetTheme.privacyUrl} rel="noopener noreferrer">{lf("Privacy")}</a>
            <span className="item"><a role="button" className="ui thin portrait only" title={compileTooltip} onClick={this.compile}><sui.Icon icon={`icon ${pxt.appTarget.appTheme.downloadIcon || 'download'}`} />{pxt.appTarget.appTheme.useUploadMessage ? lf("Upload") : lf("Download")}</a></span>
        </div>;
        /* tslint:enable:react-a11y-anchors */
    }
}<|MERGE_RESOLUTION|>--- conflicted
+++ resolved
@@ -439,13 +439,9 @@
                 <div className="ui grid padded">
                     {sandbox ? <sui.Item className="sim-menuitem" role="menuitem" textClass="landscape only" text={lf("Simulator")} icon={simActive && isRunning ? "stop" : "play"} active={simActive} onClick={this.openSimView} title={!simActive ? lf("Show Simulator") : runTooltip} /> : undefined}
                     <sui.Item className="blocks-menuitem" role="menuitem" textClass="landscape only" text={lf("Blocks")} icon="xicon blocks" active={blockActive} onClick={this.openBlocks} title={lf("Convert code to Blocks")} />
-<<<<<<< HEAD
-                    <sui.Item className="javascript-menuitem" role="menuitem" textClass="landscape only" text={lf("JavaScript")} icon="xicon js" active={javascriptActive} onClick={this.openJavaScript} title={lf("Convert code to JavaScript")} />
+                    <sui.Item className="javascript-menuitem" role="menuitem" textClass="landscape only" text={"JavaScript"} icon="xicon js" active={javascriptActive} onClick={this.openJavaScript} title={lf("Convert code to JavaScript")} />
                     {targetTheme.python ? 
-                    <sui.Item className="python-menuitem" role="menuitem" textClass="landscape only" text={lf("Python")} icon="xicon python" active={pythonActive} onClick={this.openPython} title={lf("Convert code to Python")} /> : undefined}
-=======
-                    <sui.Item className="javascript-menuitem" role="menuitem" textClass="landscape only" text={"JavaScript"} icon="xicon js" active={javascriptActive} onClick={this.openJavaScript} title={lf("Convert code to JavaScript")} />
->>>>>>> 03ce31ca
+                    <sui.Item className="python-menuitem" role="menuitem" textClass="landscape only" text={"Python"} icon="xicon python" active={pythonActive} onClick={this.openPython} title={lf("Convert code to Python")} /> : undefined}
                     <div className="ui item toggle"></div>
                 </div>
             </div> : undefined}
