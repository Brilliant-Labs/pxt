/// <reference path="../../typings/globals/react/index.d.ts" />
/// <reference path="../../typings/globals/react-dom/index.d.ts" />
/// <reference path="../../built/pxtlib.d.ts" />

import * as React from "react";
import * as ReactDOM from "react-dom";
import * as data from "./data";
import * as sui from "./sui";
import * as core from "./core";

type ISettingsProps = pxt.editor.ISettingsProps;

// common menu items -- do not remove
// lf("About")
// lf("Getting started")
// lf("Buy")
// lf("Blocks")
// lf("JavaScript")
// lf("Examples")
// lf("Tutorials")
// lf("Projects")
// lf("Reference")
// lf("Support")
// lf("Hardware")


export class DocsMenuItem extends data.Component<ISettingsProps, {}> {
    constructor(props: ISettingsProps) {
        super(props);
    }

    openTutorial(path: string) {
        pxt.tickEvent(`docstutorial`, { path });
        this.props.parent.startTutorial(path);
    }

    openDocs(path: string) {
        pxt.tickEvent(`docs`, { path });
        this.props.parent.setSideDoc(path);
    }

    render() {
        const targetTheme = pxt.appTarget.appTheme;
        return <sui.DropdownMenuItem icon="help circle large" class="help-dropdown-menuitem" textClass={"landscape only"} title={lf("Help") }>
            {targetTheme.docMenu.map(m =>
<<<<<<< HEAD
                m.tutorial ? <sui.Item key={"docsmenututorial" + m.path} role="menuitem" text={Util.rlf(m.name)} class="" onClick={() => this.openTutorial(m.path) } />
                : !/^\//.test(m.path) ? <a key={"docsmenulink" + m.path} role="menuitem" className="ui item link" href={m.path} target="docs">{Util.rlf(m.name)}</a>
                : <sui.Item key={"docsmenu" + m.path} role="menuitem" text={Util.rlf(m.name)} class="" onClick={() => this.openDocs(m.path) } />
=======
                m.tutorial ? <sui.Item key={"docsmenututorial" + m.path} role="menuitem" ariaLabel={m.name} text={Util.rlf(m.name)} class="" onClick={() => this.openTutorial(m.path) } />
                : !/^\//.test(m.path) ? <a key={"docsmenulink" + m.path} role="menuitem" aria-label={m.name} className="ui item link" href={m.path} target="docs">{Util.rlf(m.name)}</a>
                : <sui.Item key={"docsmenu" + m.path} role="menuitem" ariaLabel={m.name} text={Util.rlf(m.name)} class="" onClick={() => this.openDocs(m.path) } />
>>>>>>> a0cfff86
            ) }
        </sui.DropdownMenuItem>
    }
}

export class SideDocs extends data.Component<ISettingsProps, {}> {
    private firstLoad = true;
    private openingSideDoc = false;

    public static notify(message: pxsim.SimulatorMessage) {
        let sd = document.getElementById("sidedocsframe") as HTMLIFrameElement;
        if (sd && sd.contentWindow) sd.contentWindow.postMessage(message, "*");
    }

    constructor(props: ISettingsProps) {
        super(props);
    }

    setPath(path: string, blocksEditor: boolean) {
        this.openingSideDoc = true;
        const docsUrl = pxt.webConfig.docsUrl || '/--docs';
        const mode = blocksEditor ? "blocks" : "js";
        const url = `${docsUrl}#doc:${path}:${mode}:${pxt.Util.localeInfo()}`;
        this.setUrl(url);
    }

    setMarkdown(md: string) {
        const docsUrl = pxt.webConfig.docsUrl || '/--docs';
        const mode = this.props.parent.isBlocksEditor() ? "blocks" : "js";
        const url = `${docsUrl}#md:${encodeURIComponent(md)}:${mode}:${pxt.Util.localeInfo()}`;
        this.setUrl(url);
    }

    private setUrl(url: string) {
        let el = document.getElementById("sidedocsframe") as HTMLIFrameElement;
        if (el) el.src = url;
        else this.props.parent.setState({ sideDocsLoadUrl: url });
        let sideDocsCollapsed = this.firstLoad && (pxt.BrowserUtils.isMobile() || pxt.options.light);
        this.props.parent.setState({ sideDocsCollapsed: sideDocsCollapsed });
        this.firstLoad = false;
    }

    collapse() {
        this.props.parent.setState({ sideDocsCollapsed: true });
    }

    popOut() {
        SideDocs.notify({
            type: "popout"
        })
    }

    toggleVisibility() {
        const state = this.props.parent.state;
        this.props.parent.setState({ sideDocsCollapsed: !state.sideDocsCollapsed });
        document.getElementById("sidedocstoggle").focus();
    }

    componentDidUpdate() {
        this.props.parent.editor.resize();

        let sidedocstoggle = document.getElementById("sidedocstoggle");
        if (this.openingSideDoc && sidedocstoggle) {
            sidedocstoggle.focus();
            this.openingSideDoc = false;
        }
    }

    renderCore() {
        const state = this.props.parent.state;
        const docsUrl = state.sideDocsLoadUrl;
        if (!docsUrl) return null;

        return <div>
            <button id="sidedocstoggle" role="button" aria-label={state.sideDocsCollapsed ? lf("Expand the side documentation") : lf("Collapse the side documentation")} className="ui icon button" onClick={() => this.toggleVisibility() }>
                <i className={`icon large inverted ${state.sideDocsCollapsed ? 'book' : 'chevron right'}`}></i>
                {state.sideDocsCollapsed ? <i className={`icon large inverted chevron left hover`}></i> : undefined }
            </button>
            <div id="sidedocs">
                <div id="sidedocsframe-wrapper">
                    <iframe id="sidedocsframe" src={docsUrl} title={lf("Documentation")} aria-atomic="true" aria-live="assertive" sandbox="allow-scripts allow-same-origin allow-forms allow-popups" />
                </div>
                <div id="sidedocsbar">
                    <a className="ui icon link" role="link" tabIndex={0} data-content={lf("Open documentation in new tab") } aria-label={lf("Open documentation in new tab") } onClick={() => this.popOut() } onKeyDown={sui.fireClickOnEnter} >
                        <i className="external icon"></i>
                    </a>
                </div>
            </div>
        </div>
    }
}<|MERGE_RESOLUTION|>--- conflicted
+++ resolved
@@ -43,15 +43,9 @@
         const targetTheme = pxt.appTarget.appTheme;
         return <sui.DropdownMenuItem icon="help circle large" class="help-dropdown-menuitem" textClass={"landscape only"} title={lf("Help") }>
             {targetTheme.docMenu.map(m =>
-<<<<<<< HEAD
-                m.tutorial ? <sui.Item key={"docsmenututorial" + m.path} role="menuitem" text={Util.rlf(m.name)} class="" onClick={() => this.openTutorial(m.path) } />
-                : !/^\//.test(m.path) ? <a key={"docsmenulink" + m.path} role="menuitem" className="ui item link" href={m.path} target="docs">{Util.rlf(m.name)}</a>
-                : <sui.Item key={"docsmenu" + m.path} role="menuitem" text={Util.rlf(m.name)} class="" onClick={() => this.openDocs(m.path) } />
-=======
                 m.tutorial ? <sui.Item key={"docsmenututorial" + m.path} role="menuitem" ariaLabel={m.name} text={Util.rlf(m.name)} class="" onClick={() => this.openTutorial(m.path) } />
                 : !/^\//.test(m.path) ? <a key={"docsmenulink" + m.path} role="menuitem" aria-label={m.name} className="ui item link" href={m.path} target="docs">{Util.rlf(m.name)}</a>
                 : <sui.Item key={"docsmenu" + m.path} role="menuitem" ariaLabel={m.name} text={Util.rlf(m.name)} class="" onClick={() => this.openDocs(m.path) } />
->>>>>>> a0cfff86
             ) }
         </sui.DropdownMenuItem>
     }
