import * as React from "react";
import * as data from "./data";
import * as sui from "./sui";
import * as simulator from "./simulator";
import * as screenshot from "./screenshot";

type ISettingsProps = pxt.editor.ISettingsProps;

export enum ShareMode {
    Code,
    Url,
    Editor,
    Simulator
}

export interface ShareEditorProps extends ISettingsProps {
    loading?: boolean;
}

export enum ShareRecordingState {
    None,
    TakingScreenshot,
    GifLoading,
    GifRecording,
    GifRendering
}

// This Component overrides shouldComponentUpdate, be sure to update that if the state is updated
export interface ShareEditorState {
    advancedMenu?: boolean;
    mode?: ShareMode;
    currentPubId?: string;
    pubCurrent?: boolean;
    visible?: boolean;
    sharingError?: boolean;
    loading?: boolean;
    projectName?: string;
    projectNameChanged?: boolean;
    thumbnails?: boolean;
    screenshotUri?: string;
    recordingState?: ShareRecordingState;
}

export class ShareEditor extends data.Component<ShareEditorProps, ShareEditorState> {
    private loanedSimulator: HTMLElement;
    private _gifEncoder: screenshot.GifEncoder;

    constructor(props: ShareEditorProps) {
        super(props);
        this.state = {
            currentPubId: undefined,
            pubCurrent: false,
            visible: false,
            advancedMenu: false,
            screenshotUri: undefined
        }

        this.hide = this.hide.bind(this);
        this.toggleAdvancedMenu = this.toggleAdvancedMenu.bind(this);
        this.setAdvancedMode = this.setAdvancedMode.bind(this);
        this.handleProjectNameChange = this.handleProjectNameChange.bind(this);
        this.restartSimulator = this.restartSimulator.bind(this);
        this.takeScreenshot = this.takeScreenshot.bind(this);
<<<<<<< HEAD
        this.recordGif = this.recordGif.bind(this);
=======
        this.handleScreenshot = this.handleScreenshot.bind(this);
>>>>>>> b6e4aa58
    }

    hide() {
        if (this.loanedSimulator) {
            simulator.driver.unloanSimulator();
            this.loanedSimulator = undefined;
            this.props.parent.popScreenshotHandler();
        }
        this.setState({
            visible: false,
            screenshotUri: undefined,
            projectName: undefined,
            projectNameChanged: false
        });
    }

    show(header: pxt.workspace.Header) {
        // TODO investigate why edge does not render well
        // upon hiding dialog, the screen does not redraw properly
        const thumbnails = pxt.appTarget.cloud && pxt.appTarget.cloud.thumbnails;
        if (thumbnails) {
            this.loanedSimulator = simulator.driver.loanSimulator();
            this.props.parent.pushScreenshotHandler(this.handleScreenshot);
        }
        this.setState({
            thumbnails,
            visible: true,
            mode: ShareMode.Code,
            pubCurrent: header.pubCurrent,
            sharingError: false,
            screenshotUri: undefined
        }, () => this.props.parent.startSimulator());
    }

    handleScreenshot(img: string) {
        if (img)
            this.setState({ screenshotUri: img });
    }

    componentWillReceiveProps(newProps: ShareEditorProps) {
        const newState: ShareEditorState = {}
        if (!this.state.projectNameChanged &&
            newProps.parent.state.projectName != this.state.projectName) {
            newState.projectName = newProps.parent.state.projectName;
        }
        if (newProps.loading != this.state.loading) {
            newState.loading = newProps.loading;
        }
        if (Object.keys(newState).length > 0) {
            this.setState(newState);
        }
    }

    shouldComponentUpdate(nextProps: ShareEditorProps, nextState: ShareEditorState, nextContext: any): boolean {
        return this.state.visible != nextState.visible
            || this.state.advancedMenu != nextState.advancedMenu
            || this.state.mode != nextState.mode
            || this.state.pubCurrent != nextState.pubCurrent
            || this.state.currentPubId != nextState.currentPubId
            || this.state.sharingError != nextState.sharingError
            || this.state.projectName != nextState.projectName
            || this.state.projectNameChanged != nextState.projectNameChanged
            || this.state.loading != nextState.loading
            || this.state.recordingState != nextState.recordingState
            || this.state.screenshotUri != nextState.screenshotUri;
    }

    private toggleAdvancedMenu() {
        const advancedMenu = !!this.state.advancedMenu;
        this.setState({ advancedMenu: !advancedMenu });
    }

    private setAdvancedMode(mode: ShareMode) {
        this.setState({ mode: mode });
    }

    handleProjectNameChange(name: string) {
        this.setState({ projectName: name, projectNameChanged: true });
    }

    restartSimulator() {
        pxt.tickEvent('share.restart', undefined, { interactiveConsent: true });
        this.props.parent.restartSimulator();
    }

    takeScreenshot() {
        pxt.tickEvent("shakre.takescreenshot", { view: 'computer', collapsedTo: '' + !this.props.parent.state.collapseEditorTools }, { interactiveConsent: true });
        if (this.state.recordingState != ShareRecordingState.None) return;
        this.refreshScreenshot();
    }

    private refreshScreenshot() {
        if (!this.state.thumbnails || this.state.recordingState != ShareRecordingState.None)
            return;

        this.setState({ recordingState: ShareRecordingState.TakingScreenshot })
        this.props.parent.requestScreenshotAsync()
            .then(img => {
                const st: ShareEditorState = { recordingState: ShareRecordingState.None };
                if (img) st.screenshotUri = img;
                this.setState(st);
            });
    }

    recordGif() {
        switch (this.state.recordingState) {
            case ShareRecordingState.None:
                this.setState({ recordingState: ShareRecordingState.GifLoading });
                screenshot.loadGifEncoderAsync()
                    .then(encoder => {
                        if (!encoder) {
                            this.setState({ recordingState: ShareRecordingState.None });
                        } else {
                            this._gifEncoder = encoder;
                        }
                    });
        }
    }

    renderCore() {
        const { visible, projectName: newProjectName, loading, recordingState, screenshotUri, thumbnails } = this.state;
        const targetTheme = pxt.appTarget.appTheme;
        const header = this.props.parent.state.header;
        const advancedMenu = !!this.state.advancedMenu;
        const hideEmbed = !!targetTheme.hideShareEmbed;
        const showSocialIcons = !!targetTheme.socialOptions && !pxt.BrowserUtils.isUwpEdge();

        let ready = false;
        let mode = this.state.mode;
        let url = '';
        let embed = '';

        if (header) {
            let shareUrl = pxt.appTarget.appTheme.shareUrl || "https://makecode.com/";
            if (!/\/$/.test(shareUrl)) shareUrl += '/';
            let rootUrl = pxt.appTarget.appTheme.embedUrl
            if (!/\/$/.test(rootUrl)) rootUrl += '/';
            let currentPubId = (header ? header.pubId : undefined) || this.state.currentPubId;
            const verPrefix = pxt.webConfig.verprefix || '';

            ready = (!!currentPubId && header.pubCurrent);
            if (ready) {
                url = `${shareUrl}${currentPubId}`;
                let editUrl = `${rootUrl}${verPrefix}#pub:${currentPubId}`;
                switch (mode) {
                    case ShareMode.Code:
                        embed = pxt.docs.codeEmbedUrl(`${rootUrl}${verPrefix}`, header.pubId);
                        break;
                    case ShareMode.Editor:
                        embed = pxt.docs.embedUrl(`${rootUrl}${verPrefix}`, "pub", header.pubId);
                        break;
                    case ShareMode.Simulator:
                        let padding = '81.97%';
                        // TODO: parts aspect ratio
                        if (pxt.appTarget.simulator) padding = (100 / pxt.appTarget.simulator.aspectRatio).toPrecision(4) + '%';
                        const runUrl = rootUrl + (pxt.webConfig.runUrl || `${verPrefix}--run`).replace(/^\//, '');
                        embed = pxt.docs.runUrl(runUrl, padding, header.pubId);
                        break;
                    case ShareMode.Url:
                        embed = editUrl;
                        break;
                }
            }
        }
        const publish = () => {
            pxt.tickEvent("menu.embed.publish", undefined, { interactiveConsent: true });
            this.setState({ sharingError: false, loading: true });
            let p = Promise.resolve();
            if (newProjectName && this.props.parent.state.projectName != newProjectName) {
                // save project name if we've made a change change
                p = this.props.parent.updateHeaderNameAsync(newProjectName);
            }
            p.then(() => this.props.parent.anonymousPublishAsync(screenshotUri))
                .then(() => {
                    this.setState({ pubCurrent: true });
                    this.forceUpdate();
                })
                .catch((e) => {
                    this.setState({ sharingError: true });
                });
            this.forceUpdate();
        }

        const formats = [
            { mode: ShareMode.Code, label: lf("Code") },
            { mode: ShareMode.Editor, label: lf("Editor") },
            { mode: ShareMode.Simulator, label: lf("Simulator") },
        ];

        const action = !ready ? lf("Publish project") : undefined;
        const actionLoading = loading && !this.state.sharingError;

        let actions: sui.ModalButton[] = [];
        if (action) {
            actions.push({
                label: action,
                onclick: publish,
                icon: 'share alternate',
                loading: actionLoading,
                className: 'primary'
            })
        }

        const disclaimer = lf("You need to publish your project to share it or embed it in other web pages.") + " " +
            lf("You acknowledge having consent to publish this project.");
<<<<<<< HEAD
        const gifTitle = lf("Record gif");
=======
        const screenshotText = this.loanedSimulator && targetTheme.simScreenshotKey
            ? lf("Take Screenshot (shortcut: {0})", targetTheme.simScreenshotKey) : lf("Take Screenshot");
>>>>>>> b6e4aa58

        return (
            <sui.Modal isOpen={visible} className="sharedialog"
                size={thumbnails ? "" : "small"}
                onClose={this.hide}
                dimmer={true} header={lf("Share Project")}
                closeIcon={true} buttons={actions}
                closeOnDimmerClick
                closeOnDocumentClick
                closeOnEscape>
                <div className={`ui form`}>
                    {action && !this.loanedSimulator ? <div className="ui field">
                        <div>
                            <sui.Input ref="filenameinput" placeholder={lf("Name")} autoFocus={!pxt.BrowserUtils.isMobile()} id={"projectNameInput"}
                                ariaLabel={lf("Type a name for your project")} autoComplete={false}
                                value={newProjectName || ''} onChange={this.handleProjectNameChange} />
                        </div>
                    </div> : undefined}
                    {action && this.loanedSimulator ? <div className="ui fields">
                        <div id="shareLoanedSimulator" className="ui six wide field landscape only"></div>
                        <div className="ui ten wide field">
                            <div>
                                <sui.Input ref="filenameinput" placeholder={lf("Name")} autoFocus={!pxt.BrowserUtils.isMobile()} id={"projectNameInput"}
                                    ariaLabel={lf("Type a name for your project")} autoComplete={false}
                                    value={newProjectName || ''} onChange={this.handleProjectNameChange} />
                            </div>
                            <div className="ui segment landscape only">{screenshotUri
                                ? <img className="ui centered image pixelart" src={screenshotUri} alt={lf("Screenshot")} />
                                : <p>{lf("No screenshot!")}</p>}</div>
                            <div className="ui buttons landscape only">
                                <sui.Button icon="refresh" title={lf("Restart")} ariaLabel={lf("Restart")} onClick={this.restartSimulator} loading={takingScreenshot} />
<<<<<<< HEAD
                                <sui.Button icon="camera" title={lf("Take screenshot")} ariaLabel={lf("Take screenshot")} onClick={this.takeScreenshot} loading={recordingState != ShareRecordingState.None} />
                                <sui.Button icon="circle" title={gifTitle} ariaLabel={gifTitle} onClick={this.recordGif} />
=======
                                <sui.Button icon="camera" title={screenshotText} ariaLabel={screenshotText} onClick={this.takeScreenshot} loading={takingScreenshot} />
>>>>>>> b6e4aa58
                            </div>
                        </div>
                    </div> : undefined}
                    {action ? <p className="ui tiny message info">{disclaimer}</p> : undefined}
                    {this.state.sharingError ?
                        <p className="ui red inverted segment">{lf("Oops! There was an error. Please ensure you are connected to the Internet and try again.")}</p>
                        : undefined}
                    {url && ready ? <div>
                        <p>{lf("Your project is ready! Use the address below to share your projects.")}</p>
                        <sui.Input id="projectUri" class="mini" readOnly={true} lines={1} value={url} copy={true} selectOnClick={true} aria-describedby="projectUriLabel" autoComplete={false} />
                        <label htmlFor="projectUri" id="projectUriLabel" className="accessible-hidden">{lf("This is the read-only internet address of your project.")}</label>
                        {showSocialIcons ? <div className="social-icons">
                            <SocialButton url={url} ariaLabel="Facebook" type='facebook' heading={lf("Share on Facebook")} />
                            <SocialButton url={url} ariaLabel="Twitter" type='twitter' heading={lf("Share on Twitter")} />
                        </div> : undefined}
                    </div> : undefined}
                    {ready && !hideEmbed ? <div>
                        <div className="ui divider"></div>
                        <sui.Link icon={`chevron ${advancedMenu ? "down" : "right"}`} text={lf("Embed")} ariaExpanded={advancedMenu} onClick={this.toggleAdvancedMenu} />
                        {advancedMenu ?
                            <sui.Menu pointing secondary>
                                {formats.map(f =>
                                    <EmbedMenuItem key={`tab${f.label}`} onClick={this.setAdvancedMode} currentMode={mode} {...f} />)}
                            </sui.Menu> : undefined}
                        {advancedMenu ?
                            <sui.Field>
                                <sui.Input id="embedCode" class="mini" readOnly={true} lines={4} value={embed} copy={ready} disabled={!ready} selectOnClick={true} autoComplete={false} />
                                <label htmlFor="embedCode" id="embedCodeLabel" className="accessible-hidden">{lf("This is the read-only code for the selected tab.")}</label>
                            </sui.Field> : null}
                    </div> : undefined}
                </div>
            </sui.Modal >
        )
    }

    componentDidUpdate() {
        const container = document.getElementById("shareLoanedSimulator");
        if (container && this.loanedSimulator && !this.loanedSimulator.parentNode)
            container.appendChild(this.loanedSimulator);
    }
}

interface SocialButtonProps {
    url?: string;
    type?: "facebook" | "twitter";
    ariaLabel?: string;
    heading?: string;
}

class SocialButton extends data.Component<SocialButtonProps, {}> {
    constructor(props: SocialButtonProps) {
        super(props);
        this.state = {
        }

        this.handleClick = this.handleClick.bind(this);
    }

    handleClick(e: React.MouseEvent<any>) {
        const { type, url: shareUrl, heading } = this.props;

        let twitterText = lf("Check out what I made!");
        const socialOptions = pxt.appTarget.appTheme.socialOptions;
        if (socialOptions.twitterHandle && socialOptions.orgTwitterHandle) {
            twitterText = lf("Check out what I made with @{0} and @{1}!", socialOptions.twitterHandle, socialOptions.orgTwitterHandle);
        } else if (socialOptions.twitterHandle) {
            twitterText = lf("Check out what I made with @{0}!", socialOptions.twitterHandle);
        } else if (socialOptions.orgTwitterHandle) {
            twitterText = lf("Check out what I made with @{0}!", socialOptions.orgTwitterHandle);
        }
        const fbUrl = `https://www.facebook.com/sharer/sharer.php?u=${encodeURIComponent(shareUrl)}`;
        const twitterUrl = `https://twitter.com/intent/tweet?url=${encodeURIComponent(shareUrl)}` +
            `&text=${encodeURIComponent(twitterText)}` +
            (socialOptions.hashtags ? `&hashtags=${encodeURIComponent(socialOptions.hashtags)}` : '') +
            (socialOptions.related ? `&related=${encodeURIComponent(socialOptions.related)}` : '');

        pxt.tickEvent(`share.${type}`, undefined, { interactiveConsent: true })

        let url = '';
        switch (type) {
            case "facebook": url = fbUrl; break;
            case "twitter": url = twitterUrl; break;
        }
        pxt.BrowserUtils.popupWindow(url, heading, 600, 600);
        e.preventDefault();
    }

    renderCore() {
        const { type, ariaLabel } = this.props;
        return <a role="button" className={`ui button large icon ${type}`} tabIndex={0} aria-label={ariaLabel}
            onClick={this.handleClick}><sui.Icon icon={type} /></a>
    }
}

interface EmbedMenuItemProps {
    label: string;
    mode: ShareMode;
    currentMode: ShareMode;
    onClick: (mode: ShareMode) => void;
}

class EmbedMenuItem extends sui.StatelessUIElement<EmbedMenuItemProps> {
    constructor(props: EmbedMenuItemProps) {
        super(props);

        this.handleClick = this.handleClick.bind(this);
    }

    handleClick() {
        this.props.onClick(this.props.mode);
    }

    renderCore() {
        const { label, mode, currentMode } = this.props;
        return <sui.MenuItem id={`tab${mode}`} active={currentMode == mode} name={label} onClick={this.handleClick} />
    }
}<|MERGE_RESOLUTION|>--- conflicted
+++ resolved
@@ -61,11 +61,8 @@
         this.handleProjectNameChange = this.handleProjectNameChange.bind(this);
         this.restartSimulator = this.restartSimulator.bind(this);
         this.takeScreenshot = this.takeScreenshot.bind(this);
-<<<<<<< HEAD
         this.recordGif = this.recordGif.bind(this);
-=======
         this.handleScreenshot = this.handleScreenshot.bind(this);
->>>>>>> b6e4aa58
     }
 
     hide() {
@@ -271,12 +268,10 @@
 
         const disclaimer = lf("You need to publish your project to share it or embed it in other web pages.") + " " +
             lf("You acknowledge having consent to publish this project.");
-<<<<<<< HEAD
         const gifTitle = lf("Record gif");
-=======
+        const takingScreenshot = recordingState == ShareRecordingState.TakingScreenshot;
         const screenshotText = this.loanedSimulator && targetTheme.simScreenshotKey
             ? lf("Take Screenshot (shortcut: {0})", targetTheme.simScreenshotKey) : lf("Take Screenshot");
->>>>>>> b6e4aa58
 
         return (
             <sui.Modal isOpen={visible} className="sharedialog"
@@ -308,12 +303,8 @@
                                 : <p>{lf("No screenshot!")}</p>}</div>
                             <div className="ui buttons landscape only">
                                 <sui.Button icon="refresh" title={lf("Restart")} ariaLabel={lf("Restart")} onClick={this.restartSimulator} loading={takingScreenshot} />
-<<<<<<< HEAD
-                                <sui.Button icon="camera" title={lf("Take screenshot")} ariaLabel={lf("Take screenshot")} onClick={this.takeScreenshot} loading={recordingState != ShareRecordingState.None} />
+                                <sui.Button icon="camera" title={screenshotText} ariaLabel={screenshotText} onClick={this.takeScreenshot} loading={takingScreenshot} />
                                 <sui.Button icon="circle" title={gifTitle} ariaLabel={gifTitle} onClick={this.recordGif} />
-=======
-                                <sui.Button icon="camera" title={screenshotText} ariaLabel={screenshotText} onClick={this.takeScreenshot} loading={takingScreenshot} />
->>>>>>> b6e4aa58
                             </div>
                         </div>
                     </div> : undefined}
