/// <reference path="../../localtypings/pxtpackage.d.ts"/>
/// <reference path="../../built/pxtlib.d.ts"/>
/// <reference path="../../built/pxtblocks.d.ts"/>
/// <reference path="../../built/pxtsim.d.ts"/>
/// <reference path="../../built/pxtwinrt.d.ts"/>

import * as React from "react";
import * as ReactDOM from "react-dom";
import * as workspace from "./workspace";
import * as data from "./data";
import * as pkg from "./package";
import * as core from "./core";
import * as sui from "./sui";
import * as simulator from "./simulator";
import * as srceditor from "./srceditor"
import * as compiler from "./compiler"
import * as tdlegacy from "./tdlegacy"
import * as db from "./db"
import * as cmds from "./cmds"
import * as appcache from "./appcache";
import * as screenshot from "./screenshot";
import * as hidbridge from "./hidbridge";
import * as share from "./share";
import * as lang from "./lang";
import * as notification from "./notification";
import * as tutorial from "./tutorial";
import * as editortoolbar from "./editortoolbar";
import * as filelist from "./filelist";
import * as container from "./container";
import * as scriptsearch from "./scriptsearch";
import * as projects from "./projects";
import * as sounds from "./sounds";

import * as monaco from "./monaco"
import * as pxtjson from "./pxtjson"
import * as blocks from "./blocks"
import * as codecard from "./codecard"
import * as logview from "./logview"
import * as draganddrop from "./draganddrop";
import * as hwdbg from "./hwdbg"
import * as electron from "./electron";

type ISettingsProps = pxt.editor.ISettingsProps;
type IAppProps = pxt.editor.IAppProps;
type IAppState = pxt.editor.IAppState;
type IProjectView = pxt.editor.IProjectView;
type FileHistoryEntry = pxt.editor.FileHistoryEntry;
type EditorSettings = pxt.editor.EditorSettings;
type ProjectCreationOptions = pxt.editor.ProjectCreationOptions;

import Cloud = pxt.Cloud;
import Util = pxt.Util;
import CategoryMode = pxt.blocks.CategoryMode;
const lf = Util.lf

pxsim.util.injectPolyphils();

let theEditor: ProjectView;

/*
class CloudSyncButton extends data.Component<ISettingsProps, {}> {
    renderCore() {
        Util.assert(pxt.appTarget.cloud && pxt.appTarget.cloud.workspaces);

        let par = this.props.parent
        let hd = par.state.header
        let hdId = hd ? hd.id : ""
        let btnClass = !hd || this.getData("pkg-status:" + hdId) == "saving" ? " disabled" : ""
        let save = () => {
            par.saveFileAsync()
                .then(() => par.state.currFile.epkg.savePkgAsync())
                .then(() => {
                    return workspace.syncAsync()
                })
                .done()
        }
        let needsUpload = hd && !hd.blobCurrent
        return <sui.Button class={btnClass} onClick={save}
            icon={"cloud " + (needsUpload ? "upload" : "") }
            popup={btnClass ? lf("Uploading...") : needsUpload ? lf("Will upload. Click to sync.") : lf("Stored in the cloud. Click to sync.") }
            />
    }
}*/

export class ProjectView
    extends data.Component<IAppProps, IAppState>
    implements IProjectView {
    editor: srceditor.Editor;
    editorFile: pkg.File;
    textEditor: monaco.Editor;
    pxtJsonEditor: pxtjson.Editor;
    blocksEditor: blocks.Editor;
    allEditors: srceditor.Editor[] = [];
    settings: EditorSettings;
    scriptSearch: scriptsearch.ScriptSearch;
    projects: projects.Projects;
    shareEditor: share.ShareEditor;
    languagePicker: lang.LanguagePicker;
    notificationDialog: notification.NotificationDialog;
    tutorialComplete: tutorial.TutorialComplete;
    prevEditorId: string;

    private lastChangeTime: number;
    private reload: boolean;

    constructor(props: IAppProps) {
        super(props);
        document.title = pxt.appTarget.title || pxt.appTarget.name;
        this.reload = false; //set to true in case of reset of the project where we are going to reload the page.
        this.settings = JSON.parse(pxt.storage.getLocal("editorSettings") || "{}")
        this.state = {
            showFiles: false,
            active: document.visibilityState == 'visible',
            collapseEditorTools: pxt.appTarget.simulator.headless || pxt.BrowserUtils.isMobile()
        };
        if (!this.settings.editorFontSize) this.settings.editorFontSize = /mobile/i.test(navigator.userAgent) ? 15 : 20;
        if (!this.settings.fileHistory) this.settings.fileHistory = [];
    }

    updateVisibility() {
        let active = document.visibilityState == 'visible';
        pxt.debug(`page visibility: ${active}`)
        this.setState({ active: active })
        if (!active) {
            this.stopSimulator();
            this.saveFileAsync().done();
        } else {
            if (workspace.isSessionOutdated()) {
                pxt.debug('workspace changed, reloading...')
                let id = this.state.header ? this.state.header.id : '';
                workspace.initAsync()
                    .done(() => id ? this.loadHeaderAsync(workspace.getHeader(id)) : Promise.resolve());
            } else if (pxt.appTarget.simulator.autoRun && !this.state.running)
                this.runSimulator();
        }
    }

    saveSettings() {
        let sett = this.settings

        if (this.reload) {
            return;
        }

        let f = this.editorFile
        if (f && f.epkg.getTopHeader()) {
            let n: FileHistoryEntry = {
                id: f.epkg.getTopHeader().id,
                name: f.getName(),
                pos: this.editor.getViewState()
            }
            sett.fileHistory = sett.fileHistory.filter(e => e.id != n.id || e.name != n.name)
            while (sett.fileHistory.length > 100)
                sett.fileHistory.pop()
            sett.fileHistory.unshift(n)
        }

        pxt.storage.setLocal("editorSettings", JSON.stringify(this.settings))
    }

    componentDidUpdate() {
        this.saveSettings()
        this.editor.domUpdate();
        simulator.setState(this.state.header ? this.state.header.editor : '', this.state.tutorialOptions && !!this.state.tutorialOptions.tutorial)
        this.editor.resize();
    }

    fireResize() {
        if (document.createEvent) { // W3C
            let event = document.createEvent('Event');
            event.initEvent('resize', true, true);
            window.dispatchEvent(event);
        } else { // IE
            (document as any).fireEvent('onresize');
        }
    }

    saveFileAsync(): Promise<void> {
        if (!this.editorFile)
            return Promise.resolve()
        return this.saveTypeScriptAsync()
            .then(() => {
                let txt = this.editor.getCurrentSource()
                if (txt != this.editorFile.content)
                    simulator.makeDirty();
                return this.editorFile.setContentAsync(txt);
            });
    }

    private isBlocksActive(): boolean {
        return !this.state.embedSimView && this.editor == this.blocksEditor
            && this.editorFile && this.editorFile.name == "main.blocks";
    }

    private isJavaScriptActive(): boolean {
        return !this.state.embedSimView && this.editor == this.textEditor
            && this.editorFile && this.editorFile.name == "main.ts";
    }

    private isAnyEditeableJavaScriptOrPackageActive(): boolean {
        return this.editor == this.textEditor
            && this.editorFile && !this.editorFile.isReadonly() && /(\.ts|pxt.json)$/.test(this.editorFile.name);
    }

    openJavaScript(giveFocusOnLoading = true) {
        pxt.tickEvent("menu.javascript");
        if (this.isJavaScriptActive()) {
            if (this.state.embedSimView) this.setState({ embedSimView: false });
            return;
        }
        if (this.textEditor) {
            this.textEditor.giveFocusOnLoading = giveFocusOnLoading;
        }
        if (this.isBlocksActive()) {
            this.blocksEditor.openTypeScript();
        }
        else this.setFile(pkg.mainEditorPkg().files["main.ts"])
    }

    openBlocks() {
        pxt.tickEvent("menu.blocks");
        if (this.isBlocksActive()) {
            if (this.state.embedSimView) this.setState({ embedSimView: false });
            return;
        }
        if (this.isJavaScriptActive()) this.textEditor.openBlocks();
        // any other editeable .ts or pxt.json
        else if (this.isAnyEditeableJavaScriptOrPackageActive()) {
            this.saveFileAsync()
                .then(() => {
                    compiler.newProject();
                    return compiler.getBlocksAsync()
                })
                .done((bi: pxtc.BlocksInfo) => {
                    pxt.blocks.initBlocks(bi);
                    this.blocksEditor.updateBlocksInfo(bi);
                    this.setFile(pkg.mainEditorPkg().files["main.blocks"])
                });
        } else this.setFile(pkg.mainEditorPkg().files["main.blocks"]);
    }

    openPreviousEditor() {
        if (this.prevEditorId == "monacoEditor") {
            this.openJavaScript();
        } else {
            this.openBlocks();
        }
    }

    openTypeScriptAsync(): Promise<void> {
        return this.saveTypeScriptAsync(true)
            .then(() => {
                const header = this.state.header;
                if (header) {
                    header.editor = pxt.JAVASCRIPT_PROJECT_NAME;
                    header.pubCurrent = false
                }
            });
    }

    openSimView() {
        pxt.tickActivity("menu.simView");
        if (this.state.embedSimView) {
            this.startStopSimulator();
        } else {
            this.setState({ embedSimView: true });
            this.startSimulator();
        }
    }

    public typecheckNow() {
        this.saveFileAsync().done(); // don't wait for saving to backend store to finish before typechecking
        this.typecheck()
    }

    private autoRunBlocksSimulator = pxtc.Util.debounce(
        () => {
            if (Util.now() - this.lastChangeTime < 1000) return;
            if (!this.state.active)
                return;
            this.runSimulator({ background: true });
        },
        1000, true);

    private autoRunSimulator = pxtc.Util.debounce(
        () => {
            if (Util.now() - this.lastChangeTime < 1000) return;
            if (!this.state.active)
                return;
            this.runSimulator({ background: true });
        },
        2000, true);

    private typecheck = pxtc.Util.debounce(
        () => {
            let state = this.editor.snapshotState()
            compiler.typecheckAsync()
                .done(resp => {
                    this.editor.setDiagnostics(this.editorFile, state)
                    if (pxt.appTarget.simulator && pxt.appTarget.simulator.autoRun) {
                        let output = pkg.mainEditorPkg().outputPkg.files["output.txt"];
                        if (output && !output.numDiagnosticsOverride
                            && !simulator.driver.runOptions.debug
                            && (simulator.driver.state == pxsim.SimulatorState.Running
                                || simulator.driver.state == pxsim.SimulatorState.Unloaded)) {
                            if (this.editor == this.blocksEditor) this.autoRunBlocksSimulator();
                            else this.autoRunSimulator();
                        }
                    }
                });
        }, 1000, false);

    private markdownChangeHandler = Util.debounce(() => {
        if (this.state.currFile && /\.md$/i.test(this.state.currFile.name))
            this.setSideMarkdown(this.editor.getCurrentSource());
    }, 4000, false);
    private editorChangeHandler = Util.debounce(() => {
        if (!this.editor.isIncomplete()) {
            this.saveFileAsync().done(); // don't wait till save is done
            this.typecheck();
        }
        this.markdownChangeHandler();
    }, 500, false);
    private initEditors() {
        this.textEditor = new monaco.Editor(this);
        this.pxtJsonEditor = new pxtjson.Editor(this);
        this.blocksEditor = new blocks.Editor(this);

        let changeHandler = () => {
            if (this.editorFile) {
                if (this.editorFile.inSyncWithEditor)
                    pxt.tickActivity("edit", "edit." + this.editor.getId().replace(/Editor$/, ''))
                this.editorFile.markDirty();
            }
            this.lastChangeTime = Util.now();
            if (this.state.running
                && pxt.appTarget.simulator && pxt.appTarget.simulator.stopOnChange)
                this.stopSimulator();
            this.editorChangeHandler();
        }
        this.allEditors = [this.pxtJsonEditor, this.blocksEditor, this.textEditor]
        this.allEditors.forEach(e => e.changeCallback = changeHandler)
        this.editor = this.allEditors[this.allEditors.length - 1]
    }

    public componentWillMount() {
        this.initEditors()
        this.initDragAndDrop();
    }

    public componentDidMount() {
        this.allEditors.forEach(e => e.prepare())
        simulator.init($("#boardview")[0], {
            highlightStatement: stmt => {
                if (this.editor) this.editor.highlightStatement(stmt)
            },
            restartSimulator: () => {
                core.hideDialog();
                this.runSimulator();
            },
            editor: this.state.header ? this.state.header.editor : ''
        })
        if (pxt.appTarget.appTheme.allowParentController)
            pxt.editor.bindEditorMessages(this);
        this.forceUpdate(); // we now have editors prepared
    }

    private pickEditorFor(f: pkg.File): srceditor.Editor {
        return this.allEditors.filter(e => e.acceptsFile(f))[0]
    }

    private updateEditorFile(editorOverride: srceditor.Editor = null) {
        if (!this.state.active)
            return;
        if (this.state.currFile == this.editorFile && !editorOverride)
            return;
        this.saveSettings();

        const hc = this.state.highContrast;
        // save file before change
        this.saveFileAsync()
            .then(() => {
                this.editorFile = this.state.currFile as pkg.File; // TODO
                let previousEditor = this.editor;
                this.prevEditorId = previousEditor.getId();
                this.editor = editorOverride || this.pickEditorFor(this.editorFile)
                this.allEditors.forEach(e => e.setVisible(e == this.editor))
                return previousEditor ? previousEditor.unloadFileAsync() : Promise.resolve();
            })
            .then(() => { return this.editor.loadFileAsync(this.editorFile, hc); })
            .then(() => {
                this.saveFileAsync().done(); // make sure state is up to date
                this.typecheck();

                let e = this.settings.fileHistory.filter(e => e.id == this.state.header.id && e.name == this.editorFile.getName())[0]
                if (e)
                    this.editor.setViewState(e.pos)

                container.SideDocs.notify({
                    type: "fileloaded",
                    name: this.editorFile.getName(),
                    locale: pxt.Util.localeInfo()
                } as pxsim.SimulatorFileLoadedMessage)

                if (this.state.showBlocks && this.editor == this.textEditor) this.textEditor.openBlocks();
            }).finally(() => {
                this.forceUpdate();
            })
    }

    setFile(fn: pkg.File) {
        if (!fn) return;

        this.setState({
            currFile: fn,
            showBlocks: false,
            embedSimView: false
        })
        //this.fireResize();
    }

    setSideFile(fn: pkg.File) {
        const header = this.state.header;
        if (header) {
            header.editor = this.getPreferredEditor();
            header.pubCurrent = false
        }
        let fileName = fn.name;
        let currFile = this.state.currFile.name;
        if (fileName != currFile && pkg.File.blocksFileNameRx.test(fileName)) {
            // Going from ts -> blocks
            pxt.tickEvent("sidebar.showBlocks");
            let tsFileName = fn.getVirtualFileName();
            let tsFile = pkg.mainEditorPkg().lookupFile("this/" + tsFileName)
            if (currFile == tsFileName) {
                // current file is the ts file, so just switch
                this.textEditor.openBlocks();
            } else if (tsFile) {
                this.textEditor.decompileAsync(tsFile.name).then((success) => {
                    if (!success) {
                        this.setFile(tsFile)
                        this.textEditor.showConversionFailedDialog(fn.name)
                    } else {
                        this.setFile(fn)
                    }
                });
            }
        } else {
            if (this.isTextEditor() || this.isPxtJsonEditor()) {
                this.textEditor.giveFocusOnLoading = false
            }

            this.setFile(fn)
        }
    }

    removeFile(fn: pkg.File, skipConfirm = false) {
        const removeIt = () => {
            pkg.mainEditorPkg().removeFileAsync(fn.name)
                .then(() => pkg.mainEditorPkg().saveFilesAsync(true))
                .then(() => this.reloadHeaderAsync())
                .done();
        }

        if (skipConfirm) {
            removeIt();
            return;
        }

        core.confirmAsync({
            header: lf("Remove {0}", fn.name),
            body: lf("You are about to remove a file from your project. You can't undo this. Are you sure?"),
            agreeClass: "red",
            agreeIcon: "trash",
            agreeLbl: lf("Remove it"),
        }).done(res => {
            if (res) removeIt();
        })
    }

    setSideMarkdown(md: string) {
        let sd = this.refs["sidedoc"] as container.SideDocs;
        if (!sd) return;
        sd.setMarkdown(md);
    }

    setSideDoc(path: string, blocksEditor = true) {
        let sd = this.refs["sidedoc"] as container.SideDocs;
        if (!sd) return;
        if (path) sd.setPath(path, blocksEditor);
        else sd.collapse();
    }

    setTutorialStep(step: number) {
        // save and typecheck
        this.typecheckNow();
        // Notify tutorial content pane
        let tc = this.refs["tutorialcard"] as tutorial.TutorialCard;
        if (!tc) return;
        if (step > -1) {
            let tutorialOptions = this.state.tutorialOptions;
            tutorialOptions.tutorialStep = step;
            this.setState({ tutorialOptions: tutorialOptions });
            const fullscreen = tutorialOptions.tutorialStepInfo[step].fullscreen;
            if (fullscreen) this.showTutorialHint();
            else tutorial.TutorialContent.refresh();
        }
    }

    handleMessage(msg: pxsim.SimulatorMessage) {
        switch (msg.type) {
            case "popoutcomplete":
                this.setState({ sideDocsCollapsed: true, sideDocsLoadUrl: '' })
                break;
            case "tutorial":
                let t = msg as pxsim.TutorialMessage;
                switch (t.subtype) {
                    case 'loaded':
                        let tt = msg as pxsim.TutorialLoadedMessage;
                        this.editor.filterToolbox({ blocks: tt.toolboxSubset, defaultState: pxt.editor.FilterState.Hidden }, CategoryMode.Basic);
                        let tutorialOptions = this.state.tutorialOptions;
                        tutorialOptions.tutorialReady = true;
                        tutorialOptions.tutorialStepInfo = tt.stepInfo;
                        this.setState({ tutorialOptions: tutorialOptions });
                        const fullscreen = tutorialOptions.tutorialStepInfo[0].fullscreen;
                        if (fullscreen) this.showTutorialHint();
                        else tutorial.TutorialContent.refresh();
                        core.hideLoading();
                        break;
                }
                break;
        }
    }

    reloadHeaderAsync() {
        return this.loadHeaderAsync(this.state.header, this.state.filters)
    }

    loadHeaderAsync(h: pxt.workspace.Header, filters?: pxt.editor.ProjectFilters): Promise<void> {
        if (!h)
            return Promise.resolve()

        this.stopSimulator(true);
        pxt.blocks.cleanBlocks();
        let logs = this.refs["logs"] as logview.LogView;
        logs.clear();
        this.setState({
            showFiles: false,
            filters: filters
        })
        return pkg.loadPkgAsync(h.id)
            .then(() => {
                simulator.makeDirty();
                compiler.newProject();
                let e = this.settings.fileHistory.filter(e => e.id == h.id)[0]
                let main = pkg.getEditorPkg(pkg.mainPkg)
                let file = main.getMainFile()
                if (e)
                    file = main.lookupFile(e.name) || file
                if (!e && h.editor == pxt.JAVASCRIPT_PROJECT_NAME && !pkg.File.tsFileNameRx.test(file.getName()) && file.getVirtualFileName())
                    file = main.lookupFile("this/" + file.getVirtualFileName()) || file;
                if (pkg.File.blocksFileNameRx.test(file.getName()) && file.getVirtualFileName()) {
                    if (!file.content) // empty blocks file, open javascript editor
                        file = main.lookupFile("this/" + file.getVirtualFileName()) || file
                    else this.textEditor.decompileAsync(file.getVirtualFileName()).then((success) => {
                        if (!success)
                            file = main.lookupFile("this/" + file.getVirtualFileName()) || file
                    });
                }
                this.setState({
                    header: h,
                    projectName: h.name,
                    currFile: file,
                    sideDocsLoadUrl: ''
                })
                pkg.getEditorPkg(pkg.mainPkg).onupdate = () => {
                    this.loadHeaderAsync(h, this.state.filters).done()
                }

                pkg.mainPkg.getCompileOptionsAsync()
                    .catch(e => {
                        if (e instanceof pxt.cpp.PkgConflictError) {
                            const confl = e as pxt.cpp.PkgConflictError
                            const remove = (lib: pxt.Package) => ({
                                label: lf("Remove {0}", lib.id),
                                class: "pink", // don't make them red and scary
                                icon: "trash",
                                onclick: () => {
                                    core.showLoading(lf("Removing {0}...", lib.id))
                                    pkg.mainEditorPkg().removeDepAsync(lib.id)
                                        .then(() => this.reloadHeaderAsync())
                                        .done(() => core.hideLoading());
                                }
                            })
                            core.dialogAsync({
                                hideCancel: true,
                                buttons: [
                                    remove(confl.pkg1), // show later first in dialog
                                    remove(confl.pkg0)
                                ],
                                header: lf("Packages cannot be used together"),
                                body: lf("Packages '{0}' and '{1}' cannot be used together, because they use incompatible settings ({2}).",
                                    confl.pkg1.id, confl.pkg0.id, confl.settingName)
                            })
                        }
                    })
                    .done()

                const preferredEditor = this.pickEditorFor(file);
                const readme = main.lookupFile("this/README.md");
                if (readme && readme.content && readme.content.trim())
                    this.setSideMarkdown(readme.content);
                else if (pkg.mainPkg && pkg.mainPkg.config && pkg.mainPkg.config.documentation)
                    this.setSideDoc(pkg.mainPkg.config.documentation, preferredEditor == this.blocksEditor);
            })
    }

    removeProject() {
        if (!pkg.mainEditorPkg().header) return;

        core.confirmDelete(pkg.mainEditorPkg().header.name, () => {
            let curr = pkg.mainEditorPkg().header
            curr.isDeleted = true
            return workspace.saveAsync(curr, {})
                .then(() => {
                    if (workspace.getHeaders().length > 0) {
                        this.projects.showOpenProject();
                    } else {
                        this.newProject();
                    }
                })
        })
    }

    importHexFile(file: File) {
        if (!file) return;
        pxt.cpp.unpackSourceFromHexFileAsync(file)
            .done(data => this.importHex(data));
    }

    importBlocksFiles(file: File) {
        if (!file) return;
        fileReadAsTextAsync(file)
            .done(contents => {
                this.newProject({
                    filesOverride: { "main.blocks": contents, "main.ts": "  " },
                    name: file.name.replace(/\.blocks$/i, '') || lf("Untitled")
                })
            })
    }

    importTypescriptFile(file: File) {
        if (!file) return;
        fileReadAsTextAsync(file)
            .done(contents => {
                this.newProject({
                    filesOverride: { "main.blocks": '', "main.ts": contents || "  " },
                    name: file.name.replace(/\.ts$/i, '') || lf("Untitled")
                })
            })
    }

    convertTouchDevelopToTypeScriptAsync(td: string): Promise<string> {
        return tdlegacy.td2tsAsync(td);
    }

    hexFileImporters: pxt.editor.IHexFileImporter[] = [{
        id: "default",
        canImport: data => data.meta.cloudId == "ks/" + pxt.appTarget.id || data.meta.cloudId == pxt.CLOUD_ID + pxt.appTarget.id // match on targetid
            || (Util.startsWith(data.meta.cloudId, pxt.CLOUD_ID + pxt.appTarget.id)) // trying to load white-label file into main target
        ,
        importAsync: (project, data) => {
            let h: pxt.workspace.InstallHeader = {
                target: pxt.appTarget.id,
                editor: data.meta.editor,
                name: data.meta.name,
                meta: {},
                pubId: "",
                pubCurrent: false
            };
            const files = JSON.parse(data.source) as pxt.Map<string>;
            // we cannot load the workspace until we've loaded the project
            return workspace.installAsync(h, files)
                .then(hd => this.loadHeaderAsync(hd, null));
        }
    }];

    importHex(data: pxt.cpp.HexFile) {
        const targetId = pxt.appTarget.id;
        if (!data || !data.meta) {
            core.warningNotification(lf("Sorry, we could not recognize this file."))
            return;
        }

        const importer = this.hexFileImporters.filter(fi => fi.canImport(data))[0];
        if (importer) {
            pxt.tickEvent("import." + importer.id);
            core.showLoading(lf("loading project..."))
            importer.importAsync(this, data)
                .done(
                () => core.hideLoading(),
                e => {
                    pxt.reportException(e, { importer: importer.id });
                    core.hideLoading();
                    core.errorNotification(lf("Oops, something went wrong when importing your project"));
                }
                );
        }
        else {
            core.warningNotification(lf("Sorry, we could not import this project."))
            pxt.tickEvent("warning.importfailed");
        }
    }

    importProjectFile(file: File) {
        if (!file) return;

        fileReadAsBufferAsync(file)
            .then(buf => pxt.lzmaDecompressAsync(buf))
            .done(contents => {
                let data = JSON.parse(contents) as pxt.cpp.HexFile;
                this.importHex(data);
            }, e => {
                core.warningNotification(lf("Sorry, we could not import this project."))
            });
    }

    importFile(file: File) {
        if (!file || pxt.shell.isReadOnly()) return;
        if (isHexFile(file.name)) {
            this.importHexFile(file)
        } else if (isBlocksFile(file.name)) {
            this.importBlocksFiles(file)
        } else if (isTypescriptFile(file.name)) {
            this.importTypescriptFile(file);
        } else if (isProjectFile(file.name)) {
            this.importProjectFile(file);
        } else core.warningNotification(lf("Oops, don't know how to load this file!"));
    }

    importProjectAsync(project: pxt.workspace.Project, filters?: pxt.editor.ProjectFilters): Promise<void> {
        let h: pxt.workspace.InstallHeader = project.header;
        if (!h) {
            h = {
                target: pxt.appTarget.id,
                editor: pxt.BLOCKS_PROJECT_NAME,
                name: lf("Untitled"),
                meta: {},
                pubId: "",
                pubCurrent: false
            }
        }
        return workspace.installAsync(h, project.text)
            .then(hd => this.loadHeaderAsync(hd, filters));
    }

    initDragAndDrop() {
        draganddrop.setupDragAndDrop(document.body,
            file => file.size < 1000000 && isHexFile(file.name) || isBlocksFile(file.name),
            files => {
                if (files) {
                    pxt.tickEvent("dragandrop.open")
                    this.importFile(files[0]);
                }
            }
        );
    }

    openProject(tab?: string) {
        pxt.tickEvent("menu.open");
        this.projects.showOpenProject(tab);
    }

    exportProjectToFileAsync(): Promise<Uint8Array> {
        const mpkg = pkg.mainPkg;
        return mpkg.compressToFileAsync(this.getPreferredEditor())
    }

    getPreferredEditor(): string {
        return this.editor == this.blocksEditor ? pxt.BLOCKS_PROJECT_NAME : pxt.JAVASCRIPT_PROJECT_NAME;
    }

    exportAsync(): Promise<string> {
        pxt.debug("exporting project");
        return this.exportProjectToFileAsync()
            .then((buf) => {
                return window.btoa(Util.uint8ArrayToString(buf));
            });
    }

    importProjectFromFileAsync(buf: Uint8Array): Promise<void> {
        return pxt.lzmaDecompressAsync(buf)
            .then((project) => {
                let hexFile = JSON.parse(project) as pxt.cpp.HexFile;
                return this.importHex(hexFile);
            }).catch(() => {
                return this.newProject();
            })
    }

    saveProjectToFileAsync(): Promise<void> {
        const mpkg = pkg.mainPkg
        return this.exportProjectToFileAsync()
            .then((buf: Uint8Array) => {
                const fn = pkg.genFileName(".mkcd");
                pxt.BrowserUtils.browserDownloadUInt8Array(buf, fn, 'application/octet-stream');
            })
    }

    addPackage() {
        pxt.tickEvent("menu.addpackage");
        this.scriptSearch.showAddPackages();
    }

    newEmptyProject(name?: string, documentation?: string) {
        this.setState({ tutorialOptions: {} });
        this.newProject({
            filesOverride: { "main.blocks": `<xml xmlns="http://www.w3.org/1999/xhtml"></xml>` },
            name, documentation
        })
    }

    newProject(options: ProjectCreationOptions = {}) {
        pxt.tickEvent("menu.newproject");
        core.showLoading(lf("creating new project..."));
        this.createProjectAsync(options)
            .then(() => Promise.delay(500))
            .done(() => core.hideLoading());
    }

    createProjectAsync(options: ProjectCreationOptions): Promise<void> {
        this.setSideDoc(undefined);
        if (!options.prj) options.prj = pxt.appTarget.blocksprj;
        let cfg = pxt.U.clone(options.prj.config);
        cfg.name = options.name || lf("Untitled");
        cfg.documentation = options.documentation;
        let files: pxt.workspace.ScriptText = Util.clone(options.prj.files)
        if (options.filesOverride)
            Util.jsonCopyFrom(files, options.filesOverride)
        files["pxt.json"] = JSON.stringify(cfg, null, 4) + "\n"
        return workspace.installAsync({
            name: cfg.name,
            meta: {},
            editor: options.prj.id,
            pubId: "",
            pubCurrent: false,
            target: pxt.appTarget.id,
            temporary: options.temporary
        }, files).then(hd => this.loadHeaderAsync(hd, options.filters))
    }

    switchTypeScript() {
        const mainPkg = pkg.mainEditorPkg();
        const tsName = this.editorFile.getVirtualFileName();
        const f = mainPkg.files[tsName];
        this.setFile(f);
    }

    saveBlocksToTypeScriptAsync(): Promise<string> {
        return this.blocksEditor.saveToTypeScript();
    }

    saveTypeScriptAsync(open = false): Promise<void> {
        if (!this.editor || !this.state.currFile || this.editorFile.epkg != pkg.mainEditorPkg() || this.reload)
            return Promise.resolve();

        let promise = Promise.resolve().then(() => {
            return open ? this.textEditor.loadMonacoAsync() : Promise.resolve();
        }).then(() => {
            return this.editor.saveToTypeScript().then((src) => {
                if (!src) return Promise.resolve();
                // format before saving
                // if (open) src = pxtc.format(src, 0).formatted;

                let mainPkg = pkg.mainEditorPkg();
                let tsName = this.editorFile.getVirtualFileName();
                Util.assert(tsName != this.editorFile.name);
                return mainPkg.setContentAsync(tsName, src).then(() => {
                    if (open) {
                        let f = mainPkg.files[tsName];
                        this.setFile(f);
                    }
                });
            });
        });

        if (open) {
            return core.showLoadingAsync(lf("switching to JavaScript..."), promise, 0);
        } else {
            return promise;
        }
    }

    reset() {
        pxt.tickEvent("reset");
        core.confirmAsync({
            header: lf("Reset"),
            body: lf("You are about to clear all projects. Are you sure? This operation cannot be undone."),
            agreeLbl: lf("Reset"),
            agreeClass: "red focused",
            agreeIcon: "sign out",
            disagreeLbl: lf("Cancel")
        }).then(r => {
            if (!r) return;
            this.reload = true; //Indicate we are goint to reload next.
            workspace.resetAsync()
                .done(() => window.location.reload(),
                () => window.location.reload())
        });
    }

    promptRenameProjectAsync(): Promise<boolean> {
        if (!this.state.header) return Promise.resolve(false);

        const opts: core.ConfirmOptions = {
            header: lf("Rename your project"),
            agreeLbl: lf("Save"),
            input: lf("Enter your project name here")
        };
        return core.confirmAsync(opts).then(res => {
            if (!res || !opts.inputValue) return Promise.resolve(false); // cancelled

            return new Promise<void>((resolve, reject) => {
                this.setState({ projectName: opts.inputValue }, () => resolve());
            }).then(() => this.saveProjectNameAsync())
                .then(() => true);
        });
    }

    saveAndCompile() {
        if (!this.state.header) return;

        return (this.state.projectName !== lf("Untitled")
            ? Promise.resolve(true) : this.promptRenameProjectAsync())
            .then(() => this.saveProjectNameAsync())
            .then(() => this.saveFileAsync())
            .then(() => {
                if (!pxt.appTarget.compile.hasHex) {
                    this.saveProjectToFileAsync().done();
                }
                else {
                    this.compile(true);
                }
            });
    }

    compile(saveOnly = false) {
        // the USB init has to be called from an event handler
        if (/webusb=1/i.test(window.location.href)) {
            pxt.usb.initAsync().catch(e => { })
        }
        let userContextWindow: Window = undefined;
        if (pxt.BrowserUtils.isBrowserDownloadInSameWindow())
            userContextWindow = window.open("");

        pxt.tickEvent("compile");
        pxt.debug('compiling...');
        if (this.state.compiling) {
            pxt.tickEvent("compile.double");
            return;
        }
        const simRestart = this.state.running;
        this.setState({ compiling: true });
        this.clearLog();
        this.editor.beforeCompile();
        if (simRestart) this.stopSimulator();
        let state = this.editor.snapshotState()
        compiler.compileAsync({ native: true, forceEmit: true, preferredEditor: this.getPreferredEditor() })
            .then(resp => {
                this.editor.setDiagnostics(this.editorFile, state)
                let fn = pxt.appTarget.compile.useUF2 ? pxtc.BINARY_UF2 : pxtc.BINARY_HEX;
                if (!resp.outfiles[fn]) {
                    pxt.tickEvent("compile.noemit")
                    core.warningNotification(lf("Compilation failed, please check your code for errors."));
                    return Promise.resolve()
                }
                resp.saveOnly = saveOnly
                resp.userContextWindow = userContextWindow;
                return pxt.commands.deployCoreAsync(resp)
                    .catch(e => {
                        core.warningNotification(lf(".hex file upload failed, please try again."));
                        pxt.reportException(e);
                        if (userContextWindow)
                            try { userContextWindow.close() } catch (e) { }
                    })
            }).catch((e: Error) => {
                pxt.reportException(e);
                core.errorNotification(lf("Compilation failed, please contact support."));
                if (userContextWindow)
                    try { userContextWindow.close() } catch (e) { }
            }).finally(() => {
                this.setState({ compiling: false });
                if (simRestart) this.runSimulator();
            })
            .done();
    }

    overrideTypescriptFile(text: string) {
        if (this.textEditor) this.textEditor.overrideFile(text);
    }

    startStopSimulator() {
        if (this.state.running) {
            pxt.tickEvent('simulator.stop')
            this.stopSimulator()
        } else {
            pxt.tickEvent('simulator.start')
            this.startSimulator();
        }
    }

    restartSimulator() {
        pxt.tickEvent('simulator.restart')
        this.stopSimulator();
        this.startSimulator();
    }

    toggleTrace() {
        if (this.state.tracing) {
            this.editor.clearHighlightedStatements();
            simulator.setTraceInterval(0);
        }
        else {
            simulator.setTraceInterval(simulator.SLOW_TRACE_INTERVAL);
        }
        this.setState({ tracing: !this.state.tracing })
        this.restartSimulator();
    }

    startSimulator() {
        pxt.tickEvent('simulator.start')
        this.saveFileAsync()
            .then(() => this.runSimulator());
    }

    stopSimulator(unload?: boolean) {
        simulator.stop(unload)
        this.setState({ running: false })
    }

    proxySimulatorMessage(content: string) {
        simulator.proxy({
            type: "custom",
            content: content
        } as pxsim.SimulatorCustomMessage);
    }

    toggleSimulatorCollapse() {
        const state = this.state;
        if (!state.running && state.collapseEditorTools)
            this.startStopSimulator();

        if (state.collapseEditorTools) {
            this.expandSimulator();
        }
        else {
            this.collapseSimulator();
        }
    }

    expandSimulator() {
        if (pxt.appTarget.simulator.headless) {
            simulator.unhide();
        }
        else {
            this.startSimulator();
        }
        this.setState({ collapseEditorTools: false });
    }

    collapseSimulator() {
        simulator.hide(() => {
            this.setState({ collapseEditorTools: true });
        })
    }

    // Close on escape
    closeOnEscape = (e: KeyboardEvent) => {
        if (e.keyCode !== 27) return
        e.preventDefault()
        this.toggleSimulatorFullscreen();
    }

    toggleSimulatorFullscreen() {
        pxt.tickEvent("simulator.fullscreen", { view: 'computer', fullScreenTo: '' + !this.state.fullscreen });
        if (!this.state.fullscreen) {
            document.addEventListener('keydown', this.closeOnEscape);
        } else {
            document.removeEventListener('keydown', this.closeOnEscape);
        }

        this.setState({ fullscreen: !this.state.fullscreen });
    }

    toggleMute() {
        pxt.tickEvent("simulator.mute", { view: 'computer', muteTo: '' + !this.state.mute });
        simulator.mute(!this.state.mute);
        this.setState({ mute: !this.state.mute });
    }

    openInstructions() {
        pxt.tickEvent("simulator.make");
        compiler.compileAsync({ native: true })
            .done(resp => {
                let p = pkg.mainEditorPkg();
                let code = p.files["main.ts"];
                let data: any = {
                    name: p.header.name || lf("Untitled"),
                    code: code ? code.content : `basic.showString("Hi!");`,
                    board: JSON.stringify(pxt.appTarget.simulator.boardDefinition)
                };
                let parts = ts.pxtc.computeUsedParts(resp);
                if (parts.length) {
                    data.parts = parts.join(" ");
                    data.partdefs = JSON.stringify(pkg.mainPkg.computePartDefinitions(parts));
                }
                let fnArgs = resp.usedArguments;
                if (fnArgs)
                    data.fnArgs = JSON.stringify(fnArgs);
                data.package = Util.values(pkg.mainPkg.deps).filter(p => p.id != "this").map(p => `${p.id}=${p._verspec}`).join('\n')
                let urlData = Object.keys(data).map(k => `${k}=${encodeURIComponent(data[k])}`).join('&');
                let url = `${pxt.webConfig.partsUrl}?${urlData}`
                window.open(url, '_blank')
            });
    }

    clearLog() {
        let logs = this.refs["logs"] as logview.LogView;
        logs.clear();
    }

    hwDebug() {
        let start = Promise.resolve()
        if (!this.state.running || !simulator.driver.runOptions.debug)
            start = this.runSimulator({ debug: true })
        return start.then(() => {
            simulator.driver.setHwDebugger({
                postMessage: (msg) => {
                    hwdbg.handleMessage(msg as pxsim.DebuggerMessage)
                }
            })
            hwdbg.postMessage = (msg) => simulator.driver.handleHwDebuggerMsg(msg)
            return hwdbg.startDebugAsync()
        })
    }

    runSimulator(opts: compiler.CompileOptions = {}) {
        const editorId = this.editor ? this.editor.getId().replace(/Editor$/, '') : "unknown";
        if (opts.background) pxt.tickActivity("autorun", "autorun." + editorId);
        else pxt.tickEvent(opts.debug ? "debug" : "run", { editor: editorId });

        if (!opts.background)
            this.editor.beforeCompile();

        if (this.state.tracing) {
            opts.trace = true;
        }

        this.stopSimulator();
        this.clearLog();

        let state = this.editor.snapshotState()
        return compiler.compileAsync(opts)
            .then(resp => {
                this.editor.setDiagnostics(this.editorFile, state)
                if (resp.outfiles[pxtc.BINARY_JS]) {
                    simulator.run(pkg.mainPkg, opts.debug, resp, this.state.mute, this.state.highContrast)
                    this.setState({ running: true, showParts: simulator.driver.runOptions.parts.length > 0 })
                } else if (!opts.background) {
                    core.warningNotification(lf("Oops, we could not run this project. Please check your code for errors."))
                }
            })
    }

    editText() {
        if (this.editor != this.textEditor) {
            this.updateEditorFile(this.textEditor)
            this.forceUpdate();
        }
    }

    importFileDialog() {
        let input: HTMLInputElement;
        const ext = pxt.appTarget.compile && pxt.appTarget.compile.hasHex ? ".hex" : ".mkcd";
        core.confirmAsync({
            header: lf("Open {0} file", ext),
            onLoaded: ($el) => {
                input = $el.find('input')[0] as HTMLInputElement;
            },
            htmlBody: `<div class="ui form">
  <div class="ui field">
    <label id="selectFileToOpenLabel">${lf("Select a {0} file to open.", ext)}</label>
    <input type="file" tabindex="0" autofocus aria-describedby="selectFileToOpenLabel" class="ui button blue fluid focused"></input>
  </div>
</div>`,
        }).done(res => {
            if (res) {
                pxt.tickEvent("menu.open.file");
                this.importFile(input.files[0]);
            }
        })
    }

    showReportAbuse() {
        pxt.tickEvent("menu.reportabuse");
        let urlInput: JQuery;
        let reasonInput: JQuery;
        const shareUrl = pxt.appTarget.appTheme.shareUrl || "https://makecode.com/";
        core.confirmAsync({
            header: lf("Report Abuse"),
            onLoaded: ($el) => {
                urlInput = $el.find('input');
                reasonInput = $el.find('textarea');
                if (this.state.header && this.state.header.pubCurrent && this.state.header.pubId)
                    urlInput.val(shareUrl + this.state.header.pubId);
            },
            agreeLbl: lf("Submit"),
            htmlBody: `<div class="ui form">
  <div class="ui field">
    <label>${lf("What is the URL of the offensive project?")}</label>
    <input type="url" class="focused" tabindex="0" autofocus placeholder="Enter project URL here..."></input>
  </div>
  <div class="ui field">
    <label>${lf("Why do you find it offensive?")}</label>
    <textarea></textarea>
  </div>
</div>`,
        }).done(res => {
            if (res) {
                pxt.tickEvent("menu.reportabuse.send");
                const id = pxt.Cloud.parseScriptId(urlInput.val());
                if (!id) {
                    core.errorNotification(lf("Sorry, the project url looks invalid."));
                } else {
                    core.infoNotification(lf("Sending abuse report..."));
                    Cloud.privatePostAsync(`${id}/abusereports`, {
                        text: reasonInput.val()
                    })
                        .then(res => {
                            core.infoNotification(lf("Report sent. Thank you!"))
                        })
                        .catch(core.handleNetworkError);
                }
            }
        })
    }

    importUrlDialog() {
        let input: HTMLInputElement;
        const shareUrl = pxt.appTarget.appTheme.shareUrl || "https://makecode.com/";
        core.confirmAsync({
            header: lf("Open project URL"),
            onLoaded: ($el) => {
                input = $el.find('input')[0] as HTMLInputElement;
            },
            htmlBody: `<div class="ui form">
<div class="ui icon violet message">
    <i class="user icon"></i>
    <div class="content">
        <h3 class="header">
            ${lf("User-provided content")}
        </h3>
        <p>
            ${lf("The content below is provided by a user, and is not endorsed by Microsoft.")}
            ${lf("If you think it's not appropriate, please report abuse through Settings -> Report Abuse.")}
        </p>
    </div>
</div>
  <div class="ui field">
    <label id="selectUrlToOpenLabel">${lf("Copy the URL of the project.")}</label>
    <input type="url" tabindex="0" autofocus aria-describedby="selectUrlToOpenLabel" placeholder="${shareUrl}..." class="ui button blue fluid"></input>
  </div>
</div>`,
        }).done(res => {
            if (res) {
                pxt.tickEvent("menu.open.url");
                const id = pxt.Cloud.parseScriptId(input.value);
                if (!id) {
                    core.errorNotification(lf("Sorry, the project url looks invalid."));
                } else {
                    loadHeaderBySharedId(id);
                }
            }
        })
    }

    launchFullEditor() {
        pxt.tickEvent("sandbox.openfulleditor");
        Util.assert(pxt.shell.isSandboxMode());

        let editUrl = pxt.appTarget.appTheme.embedUrl;
        if (!/\/$/.test(editUrl)) editUrl += '/';

        const mpkg = pkg.mainPkg
        const epkg = pkg.getEditorPkg(mpkg)
        if (pxt.shell.isReadOnly()) {
            if (epkg.header.pubId) { }
            editUrl += `#pub:${epkg.header.pubId}`;
            window.open(editUrl, '_blank');
        }
        else this.exportAsync()
            .done(fileContent => {
                pxt.tickEvent("sandbox.openfulleditor");
                editUrl += `#project:${fileContent}`;
                window.open(editUrl, '_blank')
            });
    }

    anonymousPublishAsync(): Promise<string> {
        pxt.tickEvent("publish");
        this.setState({ publishing: true })
        const mpkg = pkg.mainPkg
        const epkg = pkg.getEditorPkg(mpkg)
        return this.saveProjectNameAsync()
            .then(() => this.saveFileAsync())
            .then(() => mpkg.filesToBePublishedAsync(true))
            .then(files => {
                if (epkg.header.pubCurrent)
                    return Promise.resolve(epkg.header.pubId)
                const meta: workspace.ScriptMeta = {
                    description: mpkg.config.description,
                };
                const blocksSize = this.blocksEditor.contentSize();
                if (blocksSize) {
                    meta.blocksHeight = blocksSize.height;
                    meta.blocksWidth = blocksSize.width;
                }
                return workspace.anonymousPublishAsync(epkg.header, files, meta)
                    .then(inf => inf.id)
            }).finally(() => {
                this.setState({ publishing: false })
            })
            .catch(e => {
                core.errorNotification(e.message)
                return undefined;
            })
    }

    private debouncedSaveProjectName = Util.debounce(() => {
        this.saveProjectNameAsync().done();
    }, 2000, false);

    updateHeaderName(name: string) {
        this.setState({
            projectName: name
        })
        this.debouncedSaveProjectName();
    }

    saveProjectNameAsync(): Promise<void> {
        if (!this.state.projectName || !this.state.header) return Promise.resolve();

        try {
            // nothing to do?
            if (pkg.mainPkg.config.name == this.state.projectName)
                return Promise.resolve();

            //Save the name in the target MainPackage as well
            pkg.mainPkg.config.name = this.state.projectName;

            pxt.debug('saving project name to ' + this.state.projectName);
            let f = pkg.mainEditorPkg().lookupFile("this/" + pxt.CONFIG_NAME);
            let config = JSON.parse(f.content) as pxt.PackageConfig;
            config.name = this.state.projectName;
            return f.setContentAsync(JSON.stringify(config, null, 4) + "\n")
                .then(() => {
                    if (this.state.header)
                        this.setState({
                            projectName: this.state.header.name
                        })
                });
        }
        catch (e) {
            pxt.reportException(e);
            return Promise.resolve();
        }
    }

    isTextEditor(): boolean {
        return this.editor == this.textEditor;
    }

    isPxtJsonEditor(): boolean {
        return this.editor == this.pxtJsonEditor;
    }

    isBlocksEditor(): boolean {
        return this.editor == this.blocksEditor;
    }

    about() {
        pxt.tickEvent("menu.about");
        const compileService = pxt.appTarget.compileService;
        core.confirmAsync({
            header: lf("About {0}", pxt.appTarget.name),
            hideCancel: true,
            agreeLbl: lf("Ok"),
            agreeClass: "positive focused",
            htmlBody: `
<p>${Util.htmlEscape(pxt.appTarget.description)}</p>
<p>${lf("{0} version:", Util.htmlEscape(pxt.appTarget.name))} <a class="focused" href="${Util.htmlEscape(pxt.appTarget.appTheme.githubUrl)}/releases/tag/v${Util.htmlEscape(pxt.appTarget.versions.target)}" target="_blank">${Util.htmlEscape(pxt.appTarget.versions.target)}</a></p>
<p>${lf("{0} version:", "Microsoft MakeCode")} <a href="https://github.com/Microsoft/pxt/releases/tag/v${Util.htmlEscape(pxt.appTarget.versions.pxt)}" target="_blank">${Util.htmlEscape(pxt.appTarget.versions.pxt)}</a></p>
${compileService ? `<p>${lf("{0} version:", "C++ runtime")} <a href="${Util.htmlEscape("https://github.com/" + compileService.githubCorePackage + '/releases/tag/' + compileService.gittag)}" target="_blank">${Util.htmlEscape(compileService.gittag)}</a></p>` : ""}
`
        }).done();
    }

    embed() {
        pxt.tickEvent("menu.embed");
        const header = this.state.header;
        this.shareEditor.show(header);
    }

    selectLang() {
        this.languagePicker.show();
    }

    loadNotificationsAsync() {
        return pxt.targetConfigAsync().then(targetConfig => {
            if (targetConfig) {
                const notifications: pxt.Map<pxt.Notification> = targetConfig && targetConfig.notifications
                    ? targetConfig.notifications
                    : {};
                const thisNotification = notifications[window.location.hostname];
                if (thisNotification) {
                    pxt.tickEvent("notifications.showDialog");
                    this.setState({ notification: thisNotification });
                }
            }
        });
    }

    renderBlocksAsync(req: pxt.editor.EditorMessageRenderBlocksRequest): Promise<string> {
        return compiler.getBlocksAsync()
            .then(blocksInfo => compiler.decompileSnippetAsync(req.ts, blocksInfo))
            .then(resp => {
                const svg = pxt.blocks.render(resp, { snippetMode: true });
                const viewBox = svg.getAttribute("viewBox").split(/\s+/).map(d => parseInt(d));
                return pxt.blocks.layout.blocklyToSvgAsync(svg, viewBox[0], viewBox[1], viewBox[2], viewBox[3]);
            }).then(re => re.xml);
    }

    gettingStarted() {
        pxt.tickEvent("btn.gettingstarted");
        const targetTheme = pxt.appTarget.appTheme;
        Util.assert(!this.state.sideDocsLoadUrl && targetTheme && !!targetTheme.sideDoc);
        this.startTutorial(targetTheme.sideDoc);
    }

    openTutorials() {
        pxt.tickEvent("menu.openTutorials");
        this.projects.showOpenTutorials();
    }

    startTutorial(tutorialId: string) {
        pxt.tickEvent("tutorial.start");
        core.showLoading(lf("starting tutorial..."));
        this.startTutorialAsync(tutorialId)
            .then(() => Promise.delay(500));
    }

    startTutorialAsync(tutorialId: string): Promise<void> {
        let title = tutorialId;
        let result: string[] = [];

        sounds.initTutorial(); // pre load sounds
        return pxt.Cloud.downloadMarkdownAsync(tutorialId)
            .then(md => {
                let titleRegex = /^#\s*(.*)/g.exec(md);
                if (!titleRegex || titleRegex.length < 1) return;
                title = titleRegex[1].trim();

                let steps = md.split(/^###[^#].*$/gmi);
                for (let step = 1; step < steps.length; step++) {
                    let stepmd = `###${steps[step]}`;
                    result.push(stepmd);
                }
                //TODO: parse for tutorial options, mainly initial blocks
            }).then(() => {
                let tutorialOptions: pxt.editor.TutorialOptions = {
                    tutorial: tutorialId,
                    tutorialName: title,
                    tutorialStep: 0,
                    tutorialSteps: result
                };
                this.setState({ tutorialOptions: tutorialOptions, tracing: undefined })

                let tc = this.refs["tutorialcontent"] as tutorial.TutorialContent;
                tc.setPath(tutorialId);
            }).then(() => {
                return this.createProjectAsync({
                    name: title
                });
            });
    }

    exitTutorial(keep?: boolean) {
        pxt.tickEvent("tutorial.exit");
        core.showLoading(lf("leaving tutorial..."));
        this.exitTutorialAsync(keep)
            .then(() => Promise.delay(500))
            .done(() => core.hideLoading());
    }

    exitTutorialAsync(keep?: boolean) {
        // tutorial project is temporary, no need to delete
        let curr = pkg.mainEditorPkg().header;
        let files = pkg.mainEditorPkg().getAllFiles();
        if (!keep) {
            curr.isDeleted = true;
        } else {
            curr.temporary = false;
        }
        this.setState({ active: false, filters: undefined });
        return workspace.saveAsync(curr, {})
            .then(() => { return keep ? workspace.installAsync(curr, files) : Promise.resolve(null); })
            .then(() => {
                if (workspace.getHeaders().length > 0) {
                    return this.loadHeaderAsync(workspace.getHeaders()[0], null);
                } else {
                    return this.newProject();
                }
            })
            .finally(() => {
                core.hideLoading()
                this.setState({ active: true, tutorialOptions: undefined, tracing: undefined });
            });
    }

    toggleHighContrast() {
        const hc = !this.state.highContrast;
        pxt.tickEvent("menu.highcontrast", { on: hc ? 1 : 0 });
        this.setState({ highContrast: hc }, () => this.restartSimulator());
        core.highContrast = hc;
        if (this.editor && this.editor.isReady) {
            this.editor.setHighContrast(hc);
        }
    }

    completeTutorial() {
        pxt.tickEvent("tutorial.complete");
        this.tutorialComplete.show();
    }

    showTutorialHint() {
        let th = this.refs["tutorialhint"] as tutorial.TutorialHint;
        th.showHint();
        const options = this.state.tutorialOptions;
        pxt.tickEvent(`tutorial.showhint`, { tutorial: options.tutorial, step: options.tutorialStep });
    }

    renderCore() {
        theEditor = this;

        if (this.editor && this.editor.isReady) {
            this.updateEditorFile();
        }

        //  ${targetTheme.accentColor ? "inverted accent " : ''}
        const settings: Cloud.UserSettings = (Cloud.isLoggedIn() ? this.getData("cloud:me/settings?format=nonsensitive") : {}) || {}
        const targetTheme = pxt.appTarget.appTheme;
        const workspaces = pxt.appTarget.cloud && pxt.appTarget.cloud.workspaces;
        const packages = pxt.appTarget.cloud && pxt.appTarget.cloud.packages;
        const sharingEnabled = pxt.appTarget.cloud && pxt.appTarget.cloud.sharing;
        const reportAbuse = pxt.appTarget.cloud && pxt.appTarget.cloud.sharing && pxt.appTarget.cloud.publishing && pxt.appTarget.cloud.importing;
        const compile = pxt.appTarget.compile;
        const compileBtn = compile.hasHex;
        const simOpts = pxt.appTarget.simulator;
        const sandbox = pxt.shell.isSandboxMode();
        const make = !sandbox && this.state.showParts && simOpts && (simOpts.instructions || (simOpts.parts && pxt.options.debug));
        const rightLogo = sandbox ? targetTheme.portraitLogo : targetTheme.rightLogo;
        const compileTooltip = lf("Download your code to the {0}", targetTheme.boardName);
        const compileLoading = !!this.state.compiling;
        const runTooltip = this.state.running ? lf("Stop the simulator") : lf("Start the simulator");
        const makeTooltip = lf("Open assembly instructions");
        const restartTooltip = lf("Restart the simulator");
        const fullscreenTooltip = this.state.fullscreen ? lf("Exit fullscreen mode") : lf("Launch in fullscreen");
        const muteTooltip = this.state.mute ? lf("Unmute audio") : lf("Mute audio");
        const isBlocks = !this.editor.isVisible || this.getPreferredEditor() == pxt.BLOCKS_PROJECT_NAME;
        const sideDocs = !(sandbox || targetTheme.hideSideDocs);
        const tutorialOptions = this.state.tutorialOptions;
        const inTutorial = !!tutorialOptions && !!tutorialOptions.tutorial;
        const docMenu = targetTheme.docMenu && targetTheme.docMenu.length && !sandbox && !inTutorial;
        const gettingStarted = !sandbox && !inTutorial && !this.state.sideDocsLoadUrl && targetTheme && targetTheme.sideDoc && isBlocks;
        const gettingStartedTooltip = lf("Open beginner tutorial");
        const run = true; // !compileBtn || !pxt.appTarget.simulator.autoRun || !isBlocks;
        const restart = run && !simOpts.hideRestart;
        const trace = run && simOpts.enableTrace;
        const fullscreen = run && !inTutorial && !simOpts.hideFullscreen
        const audio = run && !inTutorial && targetTheme.hasAudio;
        const { hideMenuBar, hideEditorToolbar} = targetTheme;
        const isHeadless = simOpts.headless;
        const cookieKey = "cookieconsent"
        const cookieConsented = targetTheme.hideCookieNotice || electron.isElectron || pxt.winrt.isWinRT() || !!pxt.storage.getLocal(cookieKey);
        const simActive = this.state.embedSimView;
        const blockActive = this.isBlocksActive();
        const javascriptActive = this.isJavaScriptActive();
        const traceTooltip = this.state.tracing ? lf("Disable Slow-Mo") : lf("Slow-Mo");
        const selectLanguage = targetTheme.selectLanguage;

        const consentCookie = () => {
            pxt.storage.setLocal(cookieKey, "1");
            this.forceUpdate();
        }

        const showSideDoc = sideDocs && this.state.sideDocsLoadUrl && !this.state.sideDocsCollapsed;

        // update window title
        document.title = this.state.header ? `${this.state.header.name} - ${pxt.appTarget.name}` : pxt.appTarget.name;

        const rootClasses = sui.cx([
            (this.state.hideEditorFloats || this.state.collapseEditorTools) && !inTutorial ? " hideEditorFloats" : '',
            this.state.collapseEditorTools && !inTutorial ? " collapsedEditorTools" : '',
            this.state.fullscreen ? 'fullscreensim' : '',
            this.state.highContrast ? 'hc' : '',
            showSideDoc ? 'sideDocs' : '',
            pxt.shell.layoutTypeClass(),
            inTutorial ? 'tutorial' : '',
            pxt.options.light ? 'light' : '',
            pxt.BrowserUtils.isTouchEnabled() ? 'has-touch' : '',
            hideMenuBar ? 'hideMenuBar' : '',
            hideEditorToolbar ? 'hideEditorToolbar' : '',
            sandbox && simActive ? 'simView' : '',
            'full-abs'
        ]);

        return (
            <div id='root' className={rootClasses}>
                {hideMenuBar ? undefined :
                    <header id="menubar" role="banner" className={"ui menu"}>
                        <div id="accessibleMenu" role="menubar">
                            <sui.Item class={`${targetTheme.invertedMenu ? `inverted` : ''} menu`} role="menuitem" icon="xicon js" text={lf("Skip to JavaScript editor") } onClick={() => this.openJavaScript() }/>
                            <sui.Item class={`${targetTheme.invertedMenu ? `inverted` : ''} menu`} role="menuitem" icon="xicon globe" text={lf("Select Language") } onClick={() => this.selectLang() }/>
                            <sui.Item class={`${targetTheme.invertedMenu ? `inverted` : ''} menu`} role="menuitem" text={this.state.highContrast ? lf("High Contrast Off") : lf("High Contrast On") } onClick={() => this.toggleHighContrast() }/>
                        </div>

                        <div className={`ui borderless fixed ${targetTheme.invertedMenu ? `inverted` : ''} menu`} role="menubar" aria-label={lf("Main menu")}>
                            {!sandbox ? <div className="left menu">
                                <span id="logo" className="ui item logo">
                                    {targetTheme.logo || targetTheme.portraitLogo
<<<<<<< HEAD
                                        ? <a className={`ui image ${targetTheme.portraitLogo ? " portrait hide" : ''}`} target="_blank" rel="noopener" href={targetTheme.logoUrl} aria-label={lf("{0} website", targetTheme.boardName)} role="menuitem"><img className="ui logo" src={Util.toDataUri(targetTheme.logo || targetTheme.portraitLogo) } alt={`${targetTheme.boardName} Logo`}/></a>
                                        : <span className="name">{targetTheme.name}</span>}
                                    {targetTheme.portraitLogo ? (<a className="ui portrait only" target="_blank" rel="noopener" href={targetTheme.logoUrl} aria-label={lf("{0} website", targetTheme.boardName)} role="menuitem"><img className='ui mini image portrait only' src={Util.toDataUri(targetTheme.portraitLogo) } alt={`${targetTheme.boardName} Logo`}/></a>) : null}
                                </span>
                                {!inTutorial ? <sui.Item class="icon openproject" role="menuitem" textClass="landscape only" icon="folder open large" ariaLabel={lf("Create or open recent project") } text={lf("Projects") } onClick={() => this.openProject() } /> : null}
                                {!inTutorial && this.state.header && sharingEnabled ? <sui.Item class="icon shareproject" role="menuitem" textClass="widedesktop only" ariaLabel={lf("Share Project") } text={lf("Share") } icon="share alternate large" onClick={() => this.embed() } /> : null}
                                {inTutorial ? <sui.Item class="tutorialname" role="menuitem" textClass="landscape only" text={tutorialOptions.tutorialName} /> : null}
                            </div> : <div className="left menu">
                                    <span id="logo" className="ui item logo">
                                        <img className="ui mini image" src={Util.toDataUri(rightLogo) } tabIndex={0} onClick={() => this.launchFullEditor() } onKeyPress={sui.fireClickOnEnter} alt={`${targetTheme.boardName} Logo`}/>
                                    </span>
                                </div> }
                            {!inTutorial && !targetTheme.blocksOnly ? <div className="ui item link editor-menuitem">
                                <div className="ui grid padded">
                                    {sandbox ? <sui.Item class="sim-menuitem thin portrait only" role="menuitem" textClass="landscape only" text={lf("Simulator") } icon={simActive && this.state.running ? "stop" : "play"} active={simActive} onClick={() => this.openSimView() } title={!simActive ? lf("Show Simulator") : runTooltip} /> : undefined }
                                    <sui.Item class="blocks-menuitem" role="menuitem" textClass="landscape only" text={lf("Blocks") } icon="xicon blocks" active={blockActive} onClick={() => this.openBlocks() } title={lf("Convert code to Blocks") } />
                                    <sui.Item class="javascript-menuitem" role="menuitem" textClass="landscape only" text={lf("JavaScript") } icon="xicon js" active={javascriptActive} onClick={() => this.openJavaScript(false) } title={lf("Convert code to JavaScript") } />
=======
                                        ? <a className="ui image" target="_blank" rel="noopener" href={targetTheme.logoUrl}><img className={`ui logo ${targetTheme.portraitLogo ? " portrait hide" : ''}`} src={Util.toDataUri(targetTheme.logo || targetTheme.portraitLogo)} alt={`${targetTheme.boardName} Logo`} /></a>
                                        : <span className="name">{targetTheme.name}</span>}
                                    {targetTheme.portraitLogo ? (<a className="ui" target="_blank" rel="noopener" href={targetTheme.logoUrl}><img className='ui mini image portrait only' src={Util.toDataUri(targetTheme.portraitLogo)} alt={`${targetTheme.boardName} Logo`} /></a>) : null}
                                </span>
                                {!inTutorial ? <sui.Item class="icon openproject" role="menuitem" textClass="landscape only" icon="folder open large" text={lf("Projects")} onClick={() => this.openProject()} /> : null}
                                {!inTutorial && this.state.header && sharingEnabled ? <sui.Item class="icon shareproject" role="menuitem" textClass="widedesktop only" text={lf("Share")} icon="share alternate large" onClick={() => this.embed()} /> : null}
                                {inTutorial ? <sui.Item class="tutorialname" role="menuitem" textClass="landscape only" text={tutorialOptions.tutorialName} /> : null}
                            </div> : <div className="left menu">
                                    <span id="logo" className="ui item logo">
                                        <img className="ui mini image" src={Util.toDataUri(rightLogo)} onClick={() => this.launchFullEditor()} alt={`${targetTheme.boardName} Logo`} />
                                    </span>
                                </div>}
                            {!inTutorial && !targetTheme.blocksOnly ? <sui.Item class="editor-menuitem">
                                <div className="ui grid padded">
                                    {sandbox ? <sui.Item class="sim-menuitem thin portrait only" textClass="landscape only" text={lf("Simulator")} icon={simActive && this.state.running ? "stop" : "play"} active={simActive} onClick={() => this.openSimView()} title={!simActive ? lf("Show Simulator") : runTooltip} /> : undefined}
                                    <sui.Item class="blocks-menuitem" textClass="landscape only" text={lf("Blocks")} icon="xicon blocks" active={blockActive} onClick={() => this.openBlocks()} title={lf("Convert code to Blocks")} />
                                    <sui.Item class="javascript-menuitem" textClass="landscape only" text={lf("JavaScript")} icon="xicon js" active={javascriptActive} onClick={() => this.openJavaScript()} title={lf("Convert code to JavaScript")} />
>>>>>>> 1e0e50a8
                                    <div className="ui item toggle"></div>
                                </div>
                            </div> : undefined}
                            {inTutorial ? <tutorial.TutorialMenuItem parent={this} /> : undefined}
                            <div className="right menu">
                                {docMenu ? <container.DocsMenuItem parent={this} /> : undefined}
                                {sandbox || inTutorial ? undefined :
<<<<<<< HEAD
                                    <sui.DropdownMenuItem icon='setting large' title={lf("More...") } class="more-dropdown-menuitem">
                                        {this.state.header ? <sui.Item role="menuitem" icon="options" text={lf("Project Settings") } onClick={() => this.setFile(pkg.mainEditorPkg().lookupFile("this/pxt.json")) } tabIndex={-1}/> : undefined}
                                        {this.state.header && packages ? <sui.Item role="menuitem" icon="disk outline" text={lf("Add Package...") } onClick={() => this.addPackage() } tabIndex={-1}/> : undefined}
                                        {this.state.header ? <sui.Item role="menuitem" icon="trash" text={lf("Delete Project") } onClick={() => this.removeProject() } tabIndex={-1}/> : undefined}
                                        {reportAbuse ? <sui.Item role="menuitem" icon="warning circle" text={lf("Report Abuse...") } onClick={() => this.showReportAbuse() } tabIndex={-1}/> : undefined}
                                        <div className="ui divider"></div>
                                        {selectLanguage ? <sui.Item icon="xicon globe" role="menuitem" text={lf("Language") } onClick={() => this.selectLang() } tabIndex={-1}/> : undefined }
                                        {targetTheme.highContrast ? <sui.Item role="menuitem" text={this.state.highContrast ? lf("High Contrast Off") : lf("High Contrast On") } onClick={() => this.toggleHighContrast() } tabIndex={-1}/> : undefined }
                                        {
                                            // we always need a way to clear local storage, regardless if signed in or not
                                        }
                                        <sui.Item role="menuitem" icon='sign out' text={lf("Reset") } onClick={() => this.reset() } tabIndex={-1}/>
                                        <div className="ui divider"></div>
                                        {targetTheme.privacyUrl ? <a className="ui item" href={targetTheme.privacyUrl} role="menuitem" title={lf("Privacy & Cookies") } target="_blank" tabIndex={-1}>{lf("Privacy & Cookies") }</a> : undefined}
                                        {targetTheme.termsOfUseUrl ? <a className="ui item" href={targetTheme.termsOfUseUrl} role="menuitem" title={lf("Terms Of Use") } target="_blank" tabIndex={-1}>{lf("Terms Of Use") }</a> : undefined}
                                        <sui.Item role="menuitem" text={lf("About...") } onClick={() => this.about() } tabIndex={-1}/>
                                        {electron.isElectron ? <sui.Item role="menuitem" text={lf("Check for updates...") } onClick={() => electron.checkForUpdate() } tabIndex={-1}/> : undefined}
                                        {targetTheme.feedbackUrl ? <div className="ui divider"></div> : undefined }
                                        {targetTheme.feedbackUrl ? <a className="ui item" href={targetTheme.feedbackUrl} role="menuitem" title={lf("Give Feedback") } target="_blank" rel="noopener" tabIndex={-1} >{lf("Give Feedback") }</a> : undefined}

                                    </sui.DropdownMenuItem> }

                                {sandbox && !targetTheme.hideEmbedEdit ? <sui.Item role="menuitem" icon="external" textClass="mobile hide" text={lf("Edit") } onClick={() => this.launchFullEditor() } /> : undefined}
                                {inTutorial ? <sui.ButtonMenuItem class="exit-tutorial-btn" role="menuitem" icon="external" text={lf("Exit tutorial") } textClass="landscape only" onClick={() => this.exitTutorial(true) } /> : undefined}
                                {!sandbox ? <a id="organization" href={targetTheme.organizationUrl} aria-label={`${targetTheme.organization} Logo`} role="menuitem" target="blank" rel="noopener" className="ui item logo" onClick={() => pxt.tickEvent("menu.org") }>

=======
                                    <sui.DropdownMenuItem icon='setting large' title={lf("More...")} class="more-dropdown-menuitem">
                                        {this.state.header ? <sui.Item role="menuitem" icon="options" text={lf("Project Settings")} onClick={() => this.setFile(pkg.mainEditorPkg().lookupFile("this/pxt.json"))} /> : undefined}
                                        {this.state.header && packages ? <sui.Item role="menuitem" icon="disk outline" text={lf("Add Package...")} onClick={() => this.addPackage()} /> : undefined}
                                        {this.state.header ? <sui.Item role="menuitem" icon="trash" text={lf("Delete Project")} onClick={() => this.removeProject()} /> : undefined}
                                        {reportAbuse ? <sui.Item role="menuitem" icon="warning circle" text={lf("Report Abuse...")} onClick={() => this.showReportAbuse()} /> : undefined}
                                        <div className="ui divider"></div>
                                        {selectLanguage ? <sui.Item icon="xicon globe" role="menuitem" text={lf("Language")} onClick={() => this.selectLang()} /> : undefined}
                                        {targetTheme.highContrast ? <sui.Item role="menuitem" text={this.state.highContrast ? lf("High Contrast Off") : lf("High Contrast On")} onClick={() => this.toggleHighContrast()} /> : undefined}
                                        {
                                            // we always need a way to clear local storage, regardless if signed in or not
                                        }
                                        <sui.Item role="menuitem" icon='sign out' text={lf("Reset")} onClick={() => this.reset()} />
                                        <div className="ui divider"></div>
                                        {targetTheme.privacyUrl ? <a className="ui item" href={targetTheme.privacyUrl} role="menuitem" title={lf("Privacy & Cookies")} target="_blank">{lf("Privacy & Cookies")}</a> : undefined}
                                        {targetTheme.termsOfUseUrl ? <a className="ui item" href={targetTheme.termsOfUseUrl} role="menuitem" title={lf("Terms Of Use")} target="_blank">{lf("Terms Of Use")}</a> : undefined}
                                        <sui.Item role="menuitem" text={lf("About...")} onClick={() => this.about()} />
                                        {electron.isElectron ? <sui.Item role="menuitem" text={lf("Check for updates...")} onClick={() => electron.checkForUpdate()} /> : undefined}
                                        {targetTheme.feedbackUrl ? <div className="ui divider"></div> : undefined}
                                        {targetTheme.feedbackUrl ? <a className="ui item" href={targetTheme.feedbackUrl} role="menuitem" title={lf("Give Feedback")} target="_blank" rel="noopener">{lf("Give Feedback")}</a> : undefined}
                                    </sui.DropdownMenuItem>}

                                {sandbox && !targetTheme.hideEmbedEdit ? <sui.Item role="menuitem" icon="external" textClass="mobile hide" text={lf("Edit")} onClick={() => this.launchFullEditor()} /> : undefined}
                                {inTutorial ? <sui.ButtonMenuItem class="exit-tutorial-btn" role="menuitem" icon="external" text={lf("Exit tutorial")} textClass="landscape only" onClick={() => this.exitTutorial(true)} /> : undefined}

                                {!sandbox ? <a id="organization" href={targetTheme.organizationUrl} target="blank" rel="noopener" className="ui item logo" onClick={() => pxt.tickEvent("menu.org")}>
>>>>>>> 1e0e50a8
                                    {targetTheme.organizationWideLogo || targetTheme.organizationLogo
                                        ? <img className={`ui logo ${targetTheme.organizationWideLogo ? " portrait hide" : ''}`} src={Util.toDataUri(targetTheme.organizationWideLogo || targetTheme.organizationLogo)} alt={`${targetTheme.organization} Logo`} />
                                        : <span className="name">{targetTheme.organization}</span>}
                                    {targetTheme.organizationLogo ? (<img className='ui mini image portrait only' src={Util.toDataUri(targetTheme.organizationLogo) } alt={`${targetTheme.organization} Logo`}/>) : null}
                                </a> : undefined }
                            </div>
                        </div>
<<<<<<< HEAD
                    </header> }
=======
                    </div>}
>>>>>>> 1e0e50a8
                {gettingStarted ?
                    <div id="getting-started-btn">
                        <sui.Button class="portrait hide bottom attached small getting-started-btn" title={gettingStartedTooltip} text={lf("Getting Started")} onClick={() => this.gettingStarted()} />
                    </div>
                    : undefined}
                <div id="simulator">
                    <aside id="filelist" className="ui items">
                        <label htmlFor="boardview" id="boardviewLabel" className="accessible-hidden">{lf("Simulator")}</label>
                        <div id="boardview" className={`ui vertical editorFloat`} role="region" aria-describedby="boardviewLabel" tabIndex={0}>
                        </div>
<<<<<<< HEAD
                        { !isHeadless ? <aside className="ui item grid centered portrait hide simtoolbar" role="complementary" aria-label={lf("Simulator toolbar")}>
=======
                        {!isHeadless ? <div className="ui item grid centered portrait hide simtoolbar">
>>>>>>> 1e0e50a8
                            <div className={`ui icon buttons ${this.state.fullscreen ? 'massive' : ''}`} style={{ padding: "0" }}>
                                {make ? <sui.Button icon='configure' class="fluid sixty secondary" text={lf("Make")} title={makeTooltip} onClick={() => this.openInstructions()} /> : undefined}
                                {run ? <sui.Button key='runbtn' class={`play-button ${this.state.running ? "stop" : "play"}`} icon={this.state.running ? "stop" : "play"} title={runTooltip} onClick={() => this.startStopSimulator()} /> : undefined}
                                {restart ? <sui.Button key='restartbtn' class={`restart-button`} icon="refresh" title={restartTooltip} onClick={() => this.restartSimulator()} /> : undefined}
                                {trace ? <sui.Button key='debug' class={`trace-button ${this.state.tracing ? 'orange' : ''}`} icon="xicon turtle" title={traceTooltip} onClick={() => this.toggleTrace()} /> : undefined}
                            </div>
                            <div className={`ui icon buttons ${this.state.fullscreen ? 'massive' : ''}`} style={{ padding: "0" }}>
                                {audio ? <sui.Button key='mutebtn' class={`mute-button ${this.state.mute ? 'red' : ''}`} icon={`${this.state.mute ? 'volume off' : 'volume up'}`} title={muteTooltip} onClick={() => this.toggleMute()} /> : undefined}
                                {fullscreen ? <sui.Button key='fullscreenbtn' class={`fullscreen-button`} icon={`${this.state.fullscreen ? 'compress' : 'maximize'}`} title={fullscreenTooltip} onClick={() => this.toggleSimulatorFullscreen()} /> : undefined}
                            </div>
<<<<<<< HEAD
                        </aside> : undefined }
=======
                        </div> : undefined}
>>>>>>> 1e0e50a8
                        <div className="ui item portrait hide">
                            {pxt.options.debug && !this.state.running ? <sui.Button key='debugbtn' class='teal' icon="xicon bug" text={"Sim Debug"} onClick={() => this.runSimulator({ debug: true })} /> : ''}
                            {pxt.options.debug ? <sui.Button key='hwdebugbtn' class='teal' icon="xicon chip" text={"Dev Debug"} onClick={() => this.hwDebug()} /> : ''}
                        </div>
                        <div className="ui editorFloat portrait hide">
                            <logview.LogView ref="logs" />
                        </div>
                        {sandbox || isBlocks ? undefined : <filelist.FileList parent={this} />}
                    </aside>
                </div>
                <div id="maineditor" className={sandbox ? "sandbox" : ""} role="main">
                    {inTutorial ? <tutorial.TutorialCard ref="tutorialcard" parent={this} /> : undefined}
                    {this.allEditors.map(e => e.displayOuter())}
                </div>
<<<<<<< HEAD
                {inTutorial ? <tutorial.TutorialHint ref="tutorialhint" parent={this} /> : undefined }
                {inTutorial ? <tutorial.TutorialContent ref="tutorialcontent" parent={this} /> : undefined }
                {hideEditorToolbar ? undefined : <div id="editortools" role="complementary" aria-label={lf("Editor toolbar")}>
=======
                {inTutorial ? <tutorial.TutorialHint ref="tutorialhint" parent={this} /> : undefined}
                {inTutorial ? <tutorial.TutorialContent ref="tutorialcontent" parent={this} /> : undefined}
                {hideEditorToolbar ? undefined : <div id="editortools" role="complementary">
>>>>>>> 1e0e50a8
                    <editortoolbar.EditorToolbar ref="editortools" parent={this} />
                </div>}
                {sideDocs ? <container.SideDocs ref="sidedoc" parent={this} /> : undefined}
                {sandbox ? undefined : <scriptsearch.ScriptSearch parent={this} ref={v => this.scriptSearch = v} />}
                {sandbox ? undefined : <projects.Projects parent={this} ref={v => this.projects = v} />}
                {sandbox || !sharingEnabled ? undefined : <share.ShareEditor parent={this} ref={v => this.shareEditor = v} />}
                {selectLanguage ? <lang.LanguagePicker parent={this} ref={v => this.languagePicker = v} /> : undefined}
                {inTutorial ? <tutorial.TutorialComplete parent={this} ref={v => this.tutorialComplete = v} /> : undefined }
                <notification.NotificationDialog parent={this} ref={v => this.notificationDialog = v} />
                {sandbox ? <div className="ui horizontal small divided link list sandboxfooter">
                    {targetTheme.organizationUrl && targetTheme.organization ? <a className="item" target="_blank" rel="noopener" href={targetTheme.organizationUrl}>{targetTheme.organization}</a> : undefined}
                    <a target="_blank" className="item" href={targetTheme.termsOfUseUrl} rel="noopener">{lf("Terms of Use") }</a>
                    <a target="_blank" className="item" href={targetTheme.privacyUrl} rel="noopener">{lf("Privacy") }</a>
                    <span className="item"><a className="ui thin portrait only" title={compileTooltip} onClick={() => this.compile() }><i className="icon download"/>{lf("Download") }</a></span>
                </div> : undefined}
<<<<<<< HEAD
                {cookieConsented ? undefined : <div id='cookiemsg' className="ui teal inverted black segment" role="alert">
                    <button aria-label={lf("Close")} tabIndex={0} className="ui right floated icon button clear inverted" onClick={consentCookie}>
=======
                {cookieConsented ? undefined : <div id='cookiemsg' className="ui teal inverted black segment">
                    <button arial-label={lf("Ok")} className="ui right floated icon button clear inverted" onClick={consentCookie}>
>>>>>>> 1e0e50a8
                        <i className="remove icon"></i>
                    </button>
                    {lf("By using this site you agree to the use of cookies for analytics.")}
                    <a target="_blank" className="ui link" href={pxt.appTarget.appTheme.privacyUrl} rel="noopener">{lf("Learn more")}</a>
                </div>}
            </div>
        );
    }
}


function render() {
    ReactDOM.render(<ProjectView />, $('#content')[0])
}

function getEditor() {
    return theEditor
}

function isHexFile(filename: string): boolean {
    return /\.(hex|uf2)$/i.test(filename)
}

function isBlocksFile(filename: string): boolean {
    return /\.blocks$/i.test(filename)
}

function isTypescriptFile(filename: string): boolean {
    return /\.ts$/i.test(filename);
}

function isProjectFile(filename: string): boolean {
    return /\.(pxt|mkcd)$/i.test(filename)
}

function fileReadAsBufferAsync(f: File): Promise<Uint8Array> { // ArrayBuffer
    if (!f)
        return Promise.resolve<Uint8Array>(null);
    else {
        return new Promise<Uint8Array>((resolve, reject) => {
            let reader = new FileReader();
            reader.onerror = (ev) => resolve(null);
            reader.onload = (ev) => resolve(new Uint8Array(reader.result as ArrayBuffer));
            reader.readAsArrayBuffer(f);
        });
    }
}

function fileReadAsTextAsync(f: File): Promise<string> { // ArrayBuffer
    if (!f)
        return Promise.resolve<string>(null);
    else {
        return new Promise<string>((resolve, reject) => {
            let reader = new FileReader();
            reader.onerror = (ev) => resolve(null);
            reader.onload = (ev) => resolve(reader.result);
            reader.readAsText(f);
        });
    }
}

function initLogin() {
    {
        let qs = core.parseQueryString((location.hash || "#").slice(1).replace(/%23access_token/, "access_token"))
        if (qs["access_token"]) {
            let ex = pxt.storage.getLocal("oauthState")
            if (ex && ex == qs["state"]) {
                pxt.storage.setLocal("access_token", qs["access_token"])
                pxt.storage.removeLocal("oauthState")
            }
            location.hash = location.hash.replace(/(%23)?[\#\&\?]*access_token.*/, "")
        }
        Cloud.accessToken = pxt.storage.getLocal("access_token") || "";
    }

    {
        let qs = core.parseQueryString((location.hash || "#").slice(1).replace(/%local_token/, "local_token"))
        if (qs["local_token"]) {
            pxt.storage.setLocal("local_token", qs["local_token"])
            location.hash = location.hash.replace(/(%23)?[\#\&\?]*local_token.*/, "")
        }
        Cloud.localToken = pxt.storage.getLocal("local_token") || "";
    }
}

function initSerial() {
    if (!pxt.appTarget.serial || !Cloud.isLocalHost() || !Cloud.localToken)
        return;

    if (hidbridge.shouldUse()) {
        hidbridge.initAsync()
            .then(dev => {
                dev.onSerial = (buf, isErr) => {
                    window.postMessage({
                        type: 'serial',
                        id: 'n/a', // TODO
                        data: Util.fromUTF8(Util.uint8ArrayToString(buf))
                    }, "*")
                }
            })
            .catch(e => {
                pxt.log(`hidbridge failed to load, ${e}`);
            })
        return
    }

    pxt.debug('initializing serial pipe');
    let ws = new WebSocket(`ws://localhost:${pxt.options.wsPort}/${Cloud.localToken}/serial`);
    ws.onopen = (ev) => {
        pxt.debug('serial: socket opened');
    }
    ws.onclose = (ev) => {
        pxt.debug('serial: socket closed')
    }
    ws.onmessage = (ev) => {
        try {
            let msg = JSON.parse(ev.data) as pxsim.SimulatorMessage;
            if (msg && msg.type == 'serial')
                window.postMessage(msg, "*")
        }
        catch (e) {
            pxt.debug('unknown message: ' + ev.data);
        }
    }
}

function getsrc() {
    pxt.log(theEditor.editor.getCurrentSource())
}

function initScreenshots() {
    window.addEventListener('message', (ev: MessageEvent) => {
        let msg = ev.data as pxsim.SimulatorMessage;
        if (msg && msg.type == "screenshot") {
            pxt.tickEvent("sim.screenshot");
            const scmsg = msg as pxsim.SimulatorScreenshotMessage;
            pxt.debug('received screenshot');
            screenshot.saveAsync(theEditor.state.header, scmsg.data)
                .done(() => { pxt.debug('screenshot saved') })
        };
    }, false);
}

function enableAnalytics() {
    pxt.analytics.enable();
    pxt.editor.enableControllerAnalytics();

    const stats: pxt.Map<string | number> = {}
    if (typeof window !== "undefined") {
        const screen = window.screen;
        stats["screen.width"] = screen.width;
        stats["screen.height"] = screen.height;
        stats["screen.availwidth"] = screen.availWidth;
        stats["screen.availheight"] = screen.availHeight;
        stats["screen.devicepixelratio"] = pxt.BrowserUtils.devicePixelRatio();
    }
    pxt.tickEvent("editor.loaded", stats);
}

function showIcons() {
    let usedIcons = [
        "cancel", "certificate", "checkmark", "cloud", "cloud upload", "copy", "disk outline", "download",
        "dropdown", "edit", "file outline", "find", "folder", "folder open", "help circle",
        "keyboard", "lock", "play", "puzzle", "search", "setting", "settings",
        "share alternate", "sign in", "sign out", "square", "stop", "translate", "trash", "undo", "upload",
        "user", "wizard", "configure", "align left"
    ]
    core.confirmAsync({
        header: "Icons",
        htmlBody:
        usedIcons.map(s => `<i style='font-size:2em' class="ui icon ${s}"></i>&nbsp;${s}&nbsp; `).join("\n")
    })
}

function assembleCurrent() {
    compiler.compileAsync({ native: true })
        .then(() => compiler.assembleAsync(getEditor().editorFile.content))
        .then(v => {
            let nums = v.words
            pxt.debug("[" + nums.map(n => "0x" + n.toString(16)).join(",") + "]")
        })
}

function log(v: any) {
    console.log(v)
}

// This is for usage from JS console
let myexports: any = {
    workspace,
    require,
    core,
    getEditor,
    monaco,
    blocks,
    compiler,
    pkg,
    getsrc,
    sim: simulator,
    apiAsync: core.apiAsync,
    showIcons,
    hwdbg,
    assembleCurrent,
    log
};
(window as any).E = myexports;

export var ksVersion: string;

function initTheme() {
    const theme = pxt.appTarget.appTheme;
    if (theme.accentColor) {
        let style = document.createElement('style');
        style.type = 'text/css';
        style.innerHTML = `.ui.accent { color: ${theme.accentColor}; }
        .ui.inverted.menu .accent.active.item, .ui.inverted.accent.menu  { background-color: ${theme.accentColor}; }`;
        document.getElementsByTagName('head')[0].appendChild(style);
    }
    // RTL languages
    if (Util.isUserLanguageRtl()) {
        pxt.debug("rtl layout");
        pxsim.U.addClass(document.body, "rtl");
        document.body.style.direction = "rtl";

        // replace semantic.css with rtlsemantic.css
        const links = Util.toArray(document.head.getElementsByTagName("link"));
        const semanticLink = links.filter(l => Util.endsWith(l.getAttribute("href"), "semantic.css"))[0];
        const semanticHref = semanticLink.getAttribute("data-rtl");
        if (semanticHref) {
            pxt.debug(`swapping to ${semanticHref}`)
            semanticLink.setAttribute("href", semanticHref);
        }
    }

    function patchCdn(url: string): string {
        if (!url) return url;
        return url.replace("@cdnUrl@", pxt.getOnlineCdnUrl());
    }

    theme.appLogo = patchCdn(theme.appLogo)
    theme.cardLogo = patchCdn(theme.cardLogo)

    if (pxt.appTarget.simulator
        && pxt.appTarget.simulator.boardDefinition
        && pxt.appTarget.simulator.boardDefinition.visual) {
        let boardDef = pxt.appTarget.simulator.boardDefinition.visual as pxsim.BoardImageDefinition;
        if (boardDef.image) {
            boardDef.image = patchCdn(boardDef.image)
            if (boardDef.outlineImage) boardDef.outlineImage = patchCdn(boardDef.outlineImage)
        }
    }
}

function parseHash(): { cmd: string; arg: string } {
    let hashCmd = ""
    let hashArg = ""
    let hashM = /^#(\w+)(:([\/\-\+\=\w]+))?$/.exec(window.location.hash)
    if (hashM) {
        return { cmd: hashM[1], arg: hashM[3] || '' };
    }
    return { cmd: '', arg: '' };
}

function handleHash(hash: { cmd: string; arg: string }): boolean {
    if (!hash) return false;
    let editor = theEditor;
    if (!editor) return false;

    switch (hash.cmd) {
        case "doc":
            pxt.tickEvent("hash.doc")
            editor.setSideDoc(hash.arg, editor == this.blockEditor);
            break;
        case "follow":
            pxt.tickEvent("hash.follow")
            editor.newEmptyProject(undefined, hash.arg);
            return true;
        case "newproject":
            pxt.tickEvent("hash.newproject")
            editor.newProject();
            window.location.hash = "";
            return true;
        case "newjavascript":
            pxt.tickEvent("hash.newjavascript");
            editor.newProject({
                prj: pxt.appTarget.blocksprj,
                filesOverride: {
                    "main.blocks": ""
                }
            });
            window.location.hash = "";
            return true;
        case "gettingstarted":
            pxt.tickEvent("hash.gettingstarted")
            editor.newProject();
            window.location.hash = "";
            return true;
        case "tutorial":
            pxt.tickEvent("hash.tutorial")
            editor.startTutorial(hash.arg);
            window.location.hash = "";
            return true;
        case "projects":
            pxt.tickEvent("hash.projects");
            editor.openProject(hash.arg);
            window.location.hash = "";
            return true;
        case "sandbox":
        case "pub":
        case "edit":
            pxt.tickEvent("hash." + hash.cmd);
            window.location.hash = "";
            loadHeaderBySharedId(hash.arg);
            return true;
        case "sandboxproject":
        case "project":
            pxt.tickEvent("hash." + hash.cmd);
            const fileContents = Util.stringToUint8Array(atob(hash.arg));
            window.location.hash = "";
            core.showLoading(lf("loading project..."));
            theEditor.importProjectFromFileAsync(fileContents)
                .done(() => core.hideLoading());
            return true;
        case "transfer":
            pxt.tickEvent("hash." + hash.cmd);
            const resp: { header: pxt.workspace.Header, text: pxt.workspace.ScriptText } =
                JSON.parse(window.atob(hash.arg));
            window.location.hash = "";
            core.showLoading(lf("loading project..."));
            workspace.installAsync(resp.header, resp.text)
                .done(hd => theEditor.loadHeaderAsync(hd));
            return true;
    }

    return false;
}

function loadHeaderBySharedId(id: string) {
    const existing = workspace.getHeaders()
        .filter(h => h.pubCurrent && h.pubId == id)[0]
    core.showLoading(lf("loading project..."));
    (existing
        ? theEditor.loadHeaderAsync(existing, null)
        : workspace.installByIdAsync(id)
            .then(hd => theEditor.loadHeaderAsync(hd, null)))
        .catch(core.handleNetworkError)
        .finally(() => core.hideLoading());
}

function initHashchange() {
    window.addEventListener("hashchange", e => {
        handleHash(parseHash());
    });
}

function initExtensionsAsync(): Promise<void> {
    if (!pxt.appTarget.appTheme || !pxt.appTarget.appTheme.extendEditor) return Promise.resolve();

    pxt.debug('loading editor extensions...');
    const opts: pxt.editor.ExtensionOptions = {};
    return pxt.BrowserUtils.loadScriptAsync(pxt.webConfig.commitCdnUrl + "editor.js")
        .then(() => pxt.editor.initExtensionsAsync(opts))
        .then(res => {
            if (res.hexFileImporters)
                res.hexFileImporters.forEach(fi => {
                    pxt.debug(`\tadded hex importer ${fi.id}`);
                    theEditor.hexFileImporters.push(fi);
                });
            if (res.fieldEditors)
                res.fieldEditors.forEach(fi => {
                    pxt.blocks.registerFieldEditor(fi.selector, fi.editor, fi.validator);
                })
        });
}

$(document).ready(() => {
    pxt.setupWebConfig((window as any).pxtConfig);
    const config = pxt.webConfig
    pxt.options.debug = /dbg=1/i.test(window.location.href);
    pxt.options.light = /light=1/i.test(window.location.href) || pxt.BrowserUtils.isARM() || pxt.BrowserUtils.isIE();
    const wsPortMatch = /wsport=(\d+)/i.exec(window.location.href);
    if (wsPortMatch) {
        pxt.options.wsPort = parseInt(wsPortMatch[1]) || 3233;
        window.location.hash = window.location.hash.replace(wsPortMatch[0], "");
    } else {
        pxt.options.wsPort = 3233;
    }
    pkg.setupAppTarget((window as any).pxtTargetBundle)

    enableAnalytics()

    if (!pxt.BrowserUtils.isBrowserSupported() && !/skipbrowsercheck=1/i.exec(window.location.href)) {
        pxt.tickEvent("unsupported");
        window.location.href = "/browsers";
        core.showLoading(lf("Sorry, this browser is not supported."));
        return;
    }

    initLogin();
    const hash = parseHash();
    appcache.init(hash);

    pxt.docs.requireMarked = () => require("marked");
    const ih = (hex: pxt.cpp.HexFile) => theEditor.importHex(hex);

    const hm = /^(https:\/\/[^/]+)/.exec(window.location.href)
    if (hm) Cloud.apiRoot = hm[1] + "/api/"

    const ws = /ws=(\w+)/.exec(window.location.href)
    if (ws) workspace.setupWorkspace(ws[1]);
    else if (pxt.appTarget.appTheme.allowParentController) workspace.setupWorkspace("iframe");
    else if (pxt.shell.isSandboxMode() || pxt.shell.isReadOnly()) workspace.setupWorkspace("mem");
    else if (pxt.winrt.isWinRT()) workspace.setupWorkspace("uwp");
    else if (Cloud.isLocalHost()) workspace.setupWorkspace("fs");

    Promise.resolve()
        .then(() => {
            const mlang = /(live)?lang=([a-z]{2,}(-[A-Z]+)?)/i.exec(window.location.href);
            if (mlang && window.location.hash.indexOf(mlang[0]) >= 0) {
                lang.setCookieLang(mlang[2]);
                window.location.hash = window.location.hash.replace(mlang[0], "");
            }
            const useLang = mlang ? mlang[2] : (lang.getCookieLang() || pxt.appTarget.appTheme.defaultLocale || navigator.userLanguage || navigator.language);
            const live = !pxt.appTarget.appTheme.disableLiveTranslations || (mlang && !!mlang[1]);
            if (useLang) pxt.tickEvent("locale." + useLang + (live ? ".live" : ""));
            lang.initialLang = useLang;
            return Util.updateLocalizationAsync(
                pxt.appTarget.id,
                false,
                config.commitCdnUrl,
                useLang,
                pxt.appTarget.versions.pxtCrowdinBranch,
                pxt.appTarget.versions.branch,
                live);
        })
        .then(() => initTheme())
        .then(() => cmds.initCommandsAsync())
        .then(() => compiler.init())
        .then(() => workspace.initAsync())
        .then(state => {
            $("#loading").remove();
            render()
            return workspace.syncAsync();
        })
        .then(state => state ? theEditor.setState(state) : undefined)
        .then(() => {
            initSerial();
            initScreenshots();
            initHashchange();
        })
        .then(() => pxt.winrt.initAsync(ih))
        .then(() => initExtensionsAsync())
        .then(() => {
            electron.init();
            if (hash.cmd && handleHash(hash))
                return Promise.resolve();

            // default handlers
            let ent = theEditor.settings.fileHistory.filter(e => !!workspace.getHeader(e.id))[0]
            let hd = workspace.getHeaders()[0]
            if (ent) hd = workspace.getHeader(ent.id)
            if (hd) return theEditor.loadHeaderAsync(hd, null)
            else theEditor.newProject();
            return Promise.resolve();
        })
        .then(() => workspace.importLegacyScriptsAsync())
        .then(() => theEditor.loadNotificationsAsync())
        .done(() => { });

    document.addEventListener("visibilitychange", ev => {
        if (theEditor)
            theEditor.updateVisibility();
    });

    window.addEventListener("unload", ev => {
        if (theEditor)
            theEditor.saveSettings()
    });
    window.addEventListener("resize", ev => {
        if (theEditor && theEditor.editor)
            theEditor.editor.resize(ev)
    }, false);

    const ipcRenderer = (window as any).ipcRenderer;
    if (ipcRenderer)
        ipcRenderer.on('responseFromApp', (event: any, message: any) => {
            // IPC renderer sends a string, we need to convert to an object to send to the simulator iframe
            try {
                simulator.driver.postMessage(JSON.parse(message));
            } catch (e) {

            }
        });
    window.addEventListener("message", ev => {
        let m = ev.data as pxsim.SimulatorMessage;
        if (!m) {
            return;
        }

        if (ev.data.__proxy == "parent") {
            pxt.debug("received parent proxy message" + ev.data);
            delete ev.data.__proxy;
            const ipcRenderer = (window as any).ipcRenderer;
            if (ipcRenderer)
                ipcRenderer.sendToHost("sendToApp", ev.data);
            else if (window.parent && window != window.parent)
                window.parent.postMessage(ev.data, "*");
        }

        if (m.type == "tutorial" || m.type == "popoutcomplete") {
            if (theEditor && theEditor.editor)
                theEditor.handleMessage(m);
        }
        if (m.type === "sidedocready" && Cloud.isLocalHost() && Cloud.localToken) {
            container.SideDocs.notify({
                type: "localtoken",
                localToken: Cloud.localToken
            } as pxsim.SimulatorDocMessage);
            tutorial.TutorialContent.notify({
                type: "localtoken",
                localToken: Cloud.localToken
            } as pxsim.SimulatorDocMessage);
        }
    }, false);
})<|MERGE_RESOLUTION|>--- conflicted
+++ resolved
@@ -1634,14 +1634,13 @@
                             <sui.Item class={`${targetTheme.invertedMenu ? `inverted` : ''} menu`} role="menuitem" text={this.state.highContrast ? lf("High Contrast Off") : lf("High Contrast On") } onClick={() => this.toggleHighContrast() }/>
                         </div>
 
-                        <div className={`ui borderless fixed ${targetTheme.invertedMenu ? `inverted` : ''} menu`} role="menubar" aria-label={lf("Main menu")}>
+                        <div className={`ui borderless fixed ${targetTheme.invertedMenu ? `inverted` : ''} menu`} role="menubar" aria-label={lf("Main menu") }>
                             {!sandbox ? <div className="left menu">
                                 <span id="logo" className="ui item logo">
                                     {targetTheme.logo || targetTheme.portraitLogo
-<<<<<<< HEAD
-                                        ? <a className={`ui image ${targetTheme.portraitLogo ? " portrait hide" : ''}`} target="_blank" rel="noopener" href={targetTheme.logoUrl} aria-label={lf("{0} website", targetTheme.boardName)} role="menuitem"><img className="ui logo" src={Util.toDataUri(targetTheme.logo || targetTheme.portraitLogo) } alt={`${targetTheme.boardName} Logo`}/></a>
+                                        ? <a className={`ui image ${targetTheme.portraitLogo ? " portrait hide" : ''}`} target="_blank" rel="noopener" href={targetTheme.logoUrl} aria-label={lf("{0} website", targetTheme.boardName) } role="menuitem"><img className="ui logo" src={Util.toDataUri(targetTheme.logo || targetTheme.portraitLogo) } alt={`${targetTheme.boardName} Logo`}/></a>
                                         : <span className="name">{targetTheme.name}</span>}
-                                    {targetTheme.portraitLogo ? (<a className="ui portrait only" target="_blank" rel="noopener" href={targetTheme.logoUrl} aria-label={lf("{0} website", targetTheme.boardName)} role="menuitem"><img className='ui mini image portrait only' src={Util.toDataUri(targetTheme.portraitLogo) } alt={`${targetTheme.boardName} Logo`}/></a>) : null}
+                                    {targetTheme.portraitLogo ? (<a className="ui portrait only" target="_blank" rel="noopener" href={targetTheme.logoUrl} aria-label={lf("{0} website", targetTheme.boardName) } role="menuitem"><img className='ui mini image portrait only' src={Util.toDataUri(targetTheme.portraitLogo) } alt={`${targetTheme.boardName} Logo`}/></a>) : null}
                                 </span>
                                 {!inTutorial ? <sui.Item class="icon openproject" role="menuitem" textClass="landscape only" icon="folder open large" ariaLabel={lf("Create or open recent project") } text={lf("Projects") } onClick={() => this.openProject() } /> : null}
                                 {!inTutorial && this.state.header && sharingEnabled ? <sui.Item class="icon shareproject" role="menuitem" textClass="widedesktop only" ariaLabel={lf("Share Project") } text={lf("Share") } icon="share alternate large" onClick={() => this.embed() } /> : null}
@@ -1656,25 +1655,6 @@
                                     {sandbox ? <sui.Item class="sim-menuitem thin portrait only" role="menuitem" textClass="landscape only" text={lf("Simulator") } icon={simActive && this.state.running ? "stop" : "play"} active={simActive} onClick={() => this.openSimView() } title={!simActive ? lf("Show Simulator") : runTooltip} /> : undefined }
                                     <sui.Item class="blocks-menuitem" role="menuitem" textClass="landscape only" text={lf("Blocks") } icon="xicon blocks" active={blockActive} onClick={() => this.openBlocks() } title={lf("Convert code to Blocks") } />
                                     <sui.Item class="javascript-menuitem" role="menuitem" textClass="landscape only" text={lf("JavaScript") } icon="xicon js" active={javascriptActive} onClick={() => this.openJavaScript(false) } title={lf("Convert code to JavaScript") } />
-=======
-                                        ? <a className="ui image" target="_blank" rel="noopener" href={targetTheme.logoUrl}><img className={`ui logo ${targetTheme.portraitLogo ? " portrait hide" : ''}`} src={Util.toDataUri(targetTheme.logo || targetTheme.portraitLogo)} alt={`${targetTheme.boardName} Logo`} /></a>
-                                        : <span className="name">{targetTheme.name}</span>}
-                                    {targetTheme.portraitLogo ? (<a className="ui" target="_blank" rel="noopener" href={targetTheme.logoUrl}><img className='ui mini image portrait only' src={Util.toDataUri(targetTheme.portraitLogo)} alt={`${targetTheme.boardName} Logo`} /></a>) : null}
-                                </span>
-                                {!inTutorial ? <sui.Item class="icon openproject" role="menuitem" textClass="landscape only" icon="folder open large" text={lf("Projects")} onClick={() => this.openProject()} /> : null}
-                                {!inTutorial && this.state.header && sharingEnabled ? <sui.Item class="icon shareproject" role="menuitem" textClass="widedesktop only" text={lf("Share")} icon="share alternate large" onClick={() => this.embed()} /> : null}
-                                {inTutorial ? <sui.Item class="tutorialname" role="menuitem" textClass="landscape only" text={tutorialOptions.tutorialName} /> : null}
-                            </div> : <div className="left menu">
-                                    <span id="logo" className="ui item logo">
-                                        <img className="ui mini image" src={Util.toDataUri(rightLogo)} onClick={() => this.launchFullEditor()} alt={`${targetTheme.boardName} Logo`} />
-                                    </span>
-                                </div>}
-                            {!inTutorial && !targetTheme.blocksOnly ? <sui.Item class="editor-menuitem">
-                                <div className="ui grid padded">
-                                    {sandbox ? <sui.Item class="sim-menuitem thin portrait only" textClass="landscape only" text={lf("Simulator")} icon={simActive && this.state.running ? "stop" : "play"} active={simActive} onClick={() => this.openSimView()} title={!simActive ? lf("Show Simulator") : runTooltip} /> : undefined}
-                                    <sui.Item class="blocks-menuitem" textClass="landscape only" text={lf("Blocks")} icon="xicon blocks" active={blockActive} onClick={() => this.openBlocks()} title={lf("Convert code to Blocks")} />
-                                    <sui.Item class="javascript-menuitem" textClass="landscape only" text={lf("JavaScript")} icon="xicon js" active={javascriptActive} onClick={() => this.openJavaScript()} title={lf("Convert code to JavaScript")} />
->>>>>>> 1e0e50a8
                                     <div className="ui item toggle"></div>
                                 </div>
                             </div> : undefined}
@@ -1682,7 +1662,6 @@
                             <div className="right menu">
                                 {docMenu ? <container.DocsMenuItem parent={this} /> : undefined}
                                 {sandbox || inTutorial ? undefined :
-<<<<<<< HEAD
                                     <sui.DropdownMenuItem icon='setting large' title={lf("More...") } class="more-dropdown-menuitem">
                                         {this.state.header ? <sui.Item role="menuitem" icon="options" text={lf("Project Settings") } onClick={() => this.setFile(pkg.mainEditorPkg().lookupFile("this/pxt.json")) } tabIndex={-1}/> : undefined}
                                         {this.state.header && packages ? <sui.Item role="menuitem" icon="disk outline" text={lf("Add Package...") } onClick={() => this.addPackage() } tabIndex={-1}/> : undefined}
@@ -1708,79 +1687,39 @@
                                 {sandbox && !targetTheme.hideEmbedEdit ? <sui.Item role="menuitem" icon="external" textClass="mobile hide" text={lf("Edit") } onClick={() => this.launchFullEditor() } /> : undefined}
                                 {inTutorial ? <sui.ButtonMenuItem class="exit-tutorial-btn" role="menuitem" icon="external" text={lf("Exit tutorial") } textClass="landscape only" onClick={() => this.exitTutorial(true) } /> : undefined}
                                 {!sandbox ? <a id="organization" href={targetTheme.organizationUrl} aria-label={`${targetTheme.organization} Logo`} role="menuitem" target="blank" rel="noopener" className="ui item logo" onClick={() => pxt.tickEvent("menu.org") }>
-
-=======
-                                    <sui.DropdownMenuItem icon='setting large' title={lf("More...")} class="more-dropdown-menuitem">
-                                        {this.state.header ? <sui.Item role="menuitem" icon="options" text={lf("Project Settings")} onClick={() => this.setFile(pkg.mainEditorPkg().lookupFile("this/pxt.json"))} /> : undefined}
-                                        {this.state.header && packages ? <sui.Item role="menuitem" icon="disk outline" text={lf("Add Package...")} onClick={() => this.addPackage()} /> : undefined}
-                                        {this.state.header ? <sui.Item role="menuitem" icon="trash" text={lf("Delete Project")} onClick={() => this.removeProject()} /> : undefined}
-                                        {reportAbuse ? <sui.Item role="menuitem" icon="warning circle" text={lf("Report Abuse...")} onClick={() => this.showReportAbuse()} /> : undefined}
-                                        <div className="ui divider"></div>
-                                        {selectLanguage ? <sui.Item icon="xicon globe" role="menuitem" text={lf("Language")} onClick={() => this.selectLang()} /> : undefined}
-                                        {targetTheme.highContrast ? <sui.Item role="menuitem" text={this.state.highContrast ? lf("High Contrast Off") : lf("High Contrast On")} onClick={() => this.toggleHighContrast()} /> : undefined}
-                                        {
-                                            // we always need a way to clear local storage, regardless if signed in or not
-                                        }
-                                        <sui.Item role="menuitem" icon='sign out' text={lf("Reset")} onClick={() => this.reset()} />
-                                        <div className="ui divider"></div>
-                                        {targetTheme.privacyUrl ? <a className="ui item" href={targetTheme.privacyUrl} role="menuitem" title={lf("Privacy & Cookies")} target="_blank">{lf("Privacy & Cookies")}</a> : undefined}
-                                        {targetTheme.termsOfUseUrl ? <a className="ui item" href={targetTheme.termsOfUseUrl} role="menuitem" title={lf("Terms Of Use")} target="_blank">{lf("Terms Of Use")}</a> : undefined}
-                                        <sui.Item role="menuitem" text={lf("About...")} onClick={() => this.about()} />
-                                        {electron.isElectron ? <sui.Item role="menuitem" text={lf("Check for updates...")} onClick={() => electron.checkForUpdate()} /> : undefined}
-                                        {targetTheme.feedbackUrl ? <div className="ui divider"></div> : undefined}
-                                        {targetTheme.feedbackUrl ? <a className="ui item" href={targetTheme.feedbackUrl} role="menuitem" title={lf("Give Feedback")} target="_blank" rel="noopener">{lf("Give Feedback")}</a> : undefined}
-                                    </sui.DropdownMenuItem>}
-
-                                {sandbox && !targetTheme.hideEmbedEdit ? <sui.Item role="menuitem" icon="external" textClass="mobile hide" text={lf("Edit")} onClick={() => this.launchFullEditor()} /> : undefined}
-                                {inTutorial ? <sui.ButtonMenuItem class="exit-tutorial-btn" role="menuitem" icon="external" text={lf("Exit tutorial")} textClass="landscape only" onClick={() => this.exitTutorial(true)} /> : undefined}
-
-                                {!sandbox ? <a id="organization" href={targetTheme.organizationUrl} target="blank" rel="noopener" className="ui item logo" onClick={() => pxt.tickEvent("menu.org")}>
->>>>>>> 1e0e50a8
                                     {targetTheme.organizationWideLogo || targetTheme.organizationLogo
-                                        ? <img className={`ui logo ${targetTheme.organizationWideLogo ? " portrait hide" : ''}`} src={Util.toDataUri(targetTheme.organizationWideLogo || targetTheme.organizationLogo)} alt={`${targetTheme.organization} Logo`} />
+                                        ? <img className={`ui logo ${targetTheme.organizationWideLogo ? " portrait hide" : ''}`} src={Util.toDataUri(targetTheme.organizationWideLogo || targetTheme.organizationLogo) } alt={`${targetTheme.organization} Logo`} />
                                         : <span className="name">{targetTheme.organization}</span>}
                                     {targetTheme.organizationLogo ? (<img className='ui mini image portrait only' src={Util.toDataUri(targetTheme.organizationLogo) } alt={`${targetTheme.organization} Logo`}/>) : null}
                                 </a> : undefined }
                             </div>
                         </div>
-<<<<<<< HEAD
                     </header> }
-=======
-                    </div>}
->>>>>>> 1e0e50a8
                 {gettingStarted ?
                     <div id="getting-started-btn">
-                        <sui.Button class="portrait hide bottom attached small getting-started-btn" title={gettingStartedTooltip} text={lf("Getting Started")} onClick={() => this.gettingStarted()} />
+                        <sui.Button class="portrait hide bottom attached small getting-started-btn" title={gettingStartedTooltip} text={lf("Getting Started") } onClick={() => this.gettingStarted() } />
                     </div>
                     : undefined}
                 <div id="simulator">
                     <aside id="filelist" className="ui items">
-                        <label htmlFor="boardview" id="boardviewLabel" className="accessible-hidden">{lf("Simulator")}</label>
+                        <label htmlFor="boardview" id="boardviewLabel" className="accessible-hidden">{lf("Simulator") }</label>
                         <div id="boardview" className={`ui vertical editorFloat`} role="region" aria-describedby="boardviewLabel" tabIndex={0}>
                         </div>
-<<<<<<< HEAD
-                        { !isHeadless ? <aside className="ui item grid centered portrait hide simtoolbar" role="complementary" aria-label={lf("Simulator toolbar")}>
-=======
-                        {!isHeadless ? <div className="ui item grid centered portrait hide simtoolbar">
->>>>>>> 1e0e50a8
+                        { !isHeadless ? <aside className="ui item grid centered portrait hide simtoolbar" role="complementary" aria-label={lf("Simulator toolbar") }>
                             <div className={`ui icon buttons ${this.state.fullscreen ? 'massive' : ''}`} style={{ padding: "0" }}>
-                                {make ? <sui.Button icon='configure' class="fluid sixty secondary" text={lf("Make")} title={makeTooltip} onClick={() => this.openInstructions()} /> : undefined}
-                                {run ? <sui.Button key='runbtn' class={`play-button ${this.state.running ? "stop" : "play"}`} icon={this.state.running ? "stop" : "play"} title={runTooltip} onClick={() => this.startStopSimulator()} /> : undefined}
-                                {restart ? <sui.Button key='restartbtn' class={`restart-button`} icon="refresh" title={restartTooltip} onClick={() => this.restartSimulator()} /> : undefined}
-                                {trace ? <sui.Button key='debug' class={`trace-button ${this.state.tracing ? 'orange' : ''}`} icon="xicon turtle" title={traceTooltip} onClick={() => this.toggleTrace()} /> : undefined}
+                                {make ? <sui.Button icon='configure' class="fluid sixty secondary" text={lf("Make") } title={makeTooltip} onClick={() => this.openInstructions() } /> : undefined}
+                                {run ? <sui.Button key='runbtn' class={`play-button ${this.state.running ? "stop" : "play"}`} icon={this.state.running ? "stop" : "play"} title={runTooltip} onClick={() => this.startStopSimulator() } /> : undefined}
+                                {restart ? <sui.Button key='restartbtn' class={`restart-button`} icon="refresh" title={restartTooltip} onClick={() => this.restartSimulator() } /> : undefined}
+                                {trace ? <sui.Button key='debug' class={`trace-button ${this.state.tracing ? 'orange' : ''}`} icon="xicon turtle" title={traceTooltip} onClick={() => this.toggleTrace() } /> : undefined}
                             </div>
                             <div className={`ui icon buttons ${this.state.fullscreen ? 'massive' : ''}`} style={{ padding: "0" }}>
-                                {audio ? <sui.Button key='mutebtn' class={`mute-button ${this.state.mute ? 'red' : ''}`} icon={`${this.state.mute ? 'volume off' : 'volume up'}`} title={muteTooltip} onClick={() => this.toggleMute()} /> : undefined}
-                                {fullscreen ? <sui.Button key='fullscreenbtn' class={`fullscreen-button`} icon={`${this.state.fullscreen ? 'compress' : 'maximize'}`} title={fullscreenTooltip} onClick={() => this.toggleSimulatorFullscreen()} /> : undefined}
+                                {audio ? <sui.Button key='mutebtn' class={`mute-button ${this.state.mute ? 'red' : ''}`} icon={`${this.state.mute ? 'volume off' : 'volume up'}`} title={muteTooltip} onClick={() => this.toggleMute() } /> : undefined}
+                                {fullscreen ? <sui.Button key='fullscreenbtn' class={`fullscreen-button`} icon={`${this.state.fullscreen ? 'compress' : 'maximize'}`} title={fullscreenTooltip} onClick={() => this.toggleSimulatorFullscreen() } /> : undefined}
                             </div>
-<<<<<<< HEAD
                         </aside> : undefined }
-=======
-                        </div> : undefined}
->>>>>>> 1e0e50a8
                         <div className="ui item portrait hide">
-                            {pxt.options.debug && !this.state.running ? <sui.Button key='debugbtn' class='teal' icon="xicon bug" text={"Sim Debug"} onClick={() => this.runSimulator({ debug: true })} /> : ''}
-                            {pxt.options.debug ? <sui.Button key='hwdebugbtn' class='teal' icon="xicon chip" text={"Dev Debug"} onClick={() => this.hwDebug()} /> : ''}
+                            {pxt.options.debug && !this.state.running ? <sui.Button key='debugbtn' class='teal' icon="xicon bug" text={"Sim Debug"} onClick={() => this.runSimulator({ debug: true }) } /> : ''}
+                            {pxt.options.debug ? <sui.Button key='hwdebugbtn' class='teal' icon="xicon chip" text={"Dev Debug"} onClick={() => this.hwDebug() } /> : ''}
                         </div>
                         <div className="ui editorFloat portrait hide">
                             <logview.LogView ref="logs" />
@@ -1790,17 +1729,11 @@
                 </div>
                 <div id="maineditor" className={sandbox ? "sandbox" : ""} role="main">
                     {inTutorial ? <tutorial.TutorialCard ref="tutorialcard" parent={this} /> : undefined}
-                    {this.allEditors.map(e => e.displayOuter())}
+                    {this.allEditors.map(e => e.displayOuter()) }
                 </div>
-<<<<<<< HEAD
                 {inTutorial ? <tutorial.TutorialHint ref="tutorialhint" parent={this} /> : undefined }
                 {inTutorial ? <tutorial.TutorialContent ref="tutorialcontent" parent={this} /> : undefined }
-                {hideEditorToolbar ? undefined : <div id="editortools" role="complementary" aria-label={lf("Editor toolbar")}>
-=======
-                {inTutorial ? <tutorial.TutorialHint ref="tutorialhint" parent={this} /> : undefined}
-                {inTutorial ? <tutorial.TutorialContent ref="tutorialcontent" parent={this} /> : undefined}
-                {hideEditorToolbar ? undefined : <div id="editortools" role="complementary">
->>>>>>> 1e0e50a8
+                {hideEditorToolbar ? undefined : <div id="editortools" role="complementary" aria-label={lf("Editor toolbar") }>
                     <editortoolbar.EditorToolbar ref="editortools" parent={this} />
                 </div>}
                 {sideDocs ? <container.SideDocs ref="sidedoc" parent={this} /> : undefined}
@@ -1816,17 +1749,12 @@
                     <a target="_blank" className="item" href={targetTheme.privacyUrl} rel="noopener">{lf("Privacy") }</a>
                     <span className="item"><a className="ui thin portrait only" title={compileTooltip} onClick={() => this.compile() }><i className="icon download"/>{lf("Download") }</a></span>
                 </div> : undefined}
-<<<<<<< HEAD
                 {cookieConsented ? undefined : <div id='cookiemsg' className="ui teal inverted black segment" role="alert">
-                    <button aria-label={lf("Close")} tabIndex={0} className="ui right floated icon button clear inverted" onClick={consentCookie}>
-=======
-                {cookieConsented ? undefined : <div id='cookiemsg' className="ui teal inverted black segment">
-                    <button arial-label={lf("Ok")} className="ui right floated icon button clear inverted" onClick={consentCookie}>
->>>>>>> 1e0e50a8
+                    <button aria-label={lf("Close") } tabIndex={0} className="ui right floated icon button clear inverted" onClick={consentCookie}>
                         <i className="remove icon"></i>
                     </button>
-                    {lf("By using this site you agree to the use of cookies for analytics.")}
-                    <a target="_blank" className="ui link" href={pxt.appTarget.appTheme.privacyUrl} rel="noopener">{lf("Learn more")}</a>
+                    {lf("By using this site you agree to the use of cookies for analytics.") }
+                    <a target="_blank" className="ui link" href={pxt.appTarget.appTheme.privacyUrl} rel="noopener">{lf("Learn more") }</a>
                 </div>}
             </div>
         );
