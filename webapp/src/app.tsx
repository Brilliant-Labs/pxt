import * as React from "react";
import * as ReactDOM from "react-dom";
import * as workspace from "./workspace";
import * as data from "./data";
import * as pkg from "./package";
import * as core from "./core";
import * as sui from "./sui";
import * as microbitView from "./microbit/view";
import * as minecraftView from "./minecraft/view";
import * as srceditor from "./srceditor"
import * as compiler from "./compiler"
import * as blocklyloader from "./blocklyloader"
import {LoginBox} from "./login"

import * as ace from "./ace"
import * as yelmjson from "./yelmjson"
import * as blocks from "./blocks"
import * as codecard from "./codecard"

import Cloud = yelm.Cloud;
import Util = yelm.Util;
var lf = Util.lf

export interface FileHistoryEntry {
    id: string;
    name: string;
    pos: srceditor.ViewState;
}

export interface EditorSettings {
    theme: srceditor.Theme;
    showFiles?: boolean;
    fileHistory: FileHistoryEntry[];
}

interface IAppProps { }
interface IAppState {
    header?: workspace.Header;
    currFile?: pkg.File;
    theme?: srceditor.Theme;
    fileState?: string;
    showFiles?: boolean;
    helpCard?: codecard.CodeCardProps;
}


var theEditor: ProjectView;

interface ISettingsProps {
    parent: ProjectView;
    visible?: boolean;
}

class Settings extends data.Component<ISettingsProps, {}> {
    renderCore() {
        let par = this.props.parent
        let sizes: Util.StringMap<string> = {
            '14px': lf("Small"),
            '20px': lf("Medium"),
            '24px': lf("Large"),
        }
        let fontSize = (v: string) => {
            par.state.theme.fontSize = v;
            par.forceUpdate()
        }
        return (
            <sui.Popup icon='settings'>
                <div className='ui form'>
                    <sui.Field>
                        <div className="ui toggle checkbox ">
                            <input type="checkbox" name="public" checked={par.state.theme.inverted} onChange={() => par.swapTheme() } />
                            <label>{lf("Dark theme") }</label>
                        </div>
                    </sui.Field>
                    <sui.Field label="Font size">
                        <sui.DropdownList class="selection" value={par.state.theme.fontSize} onChange={fontSize}>
                            {Object.keys(sizes).map(k => <sui.Item key={k} value={k}>{sizes[k]}</sui.Item>) }
                        </sui.DropdownList>
                    </sui.Field>
                </div>
            </sui.Popup>
        );
    }
}

class SlotSelector extends data.Component<ISettingsProps, {}> {

    componentDidMount() {
        let headers: workspace.Header[] = this.getData("header:*")
        if (!headers.length)
            this.props.parent.newProject(true);
    }

    renderCore() {
        let par = this.props.parent
        let headers: workspace.Header[] = this.getData("header:*")
        let chgHeader = (id: string) => {
            par.loadHeader(workspace.getHeader(id))
        }
        let hd = par.state.header
        let hdId = hd ? hd.id : ""
        let btnClass = !hd || this.getData("pkg-status:" + hdId) == "saving" ? " disabled" : ""
        let save = () => {
            par.saveFileAsync()
                .then(() => par.state.currFile.epkg.savePkgAsync())
                .then(() => {
                    data.setOnline(true)
                    return workspace.syncAsync()
                })
                .done()
        }
        if (!hd && headers[0]) {
            setTimeout(() => {
                if (!par.state.header && headers[0]) {
                    par.loadHeader(headers[0])
                }
            }, 1000)
        }
        let needsUpload = hd && !hd.blobCurrent
        return (
            <div id='slotselector'>
                <sui.DropdownList class='selection search' value={hdId}
                    onChange={chgHeader}>
                    {headers.map(h => <sui.Item key={h.id} value={h.id} text={h.name || lf("no name") } />) }
                </sui.DropdownList>

                <sui.Button class={btnClass} onClick={save}
                    icon={"cloud " + (needsUpload ? "upload" : "") }
                    popup={btnClass ? lf("Uploading...") : needsUpload ? lf("Will upload. Click to sync.") : lf("Stored in the cloud. Click to sync.") }
                    />
            </div>
        );
    }
}

class ScriptSearch extends data.Component<ISettingsProps, { searchFor: string; }> {
    prevData: Cloud.JsonScript[] = [];
    modal: sui.Modal;

    renderCore() {
        let res = this.state.searchFor ?
            this.getData("cloud:scripts?q=" + encodeURIComponent(this.state.searchFor)) : null
        if (res)
            this.prevData = res.items
        let data = this.prevData
        let upd = (v: any) => {
            this.setState({ searchFor: (v.target as any).value })
        };
        let install = (scr: Cloud.JsonScript) => {
            if (this.modal) this.modal.hide();
            workspace.installByIdAsync(scr.id)
                .then(r => {
                    this.props.parent.loadHeader(r)
                })
                .done()
        }
        return (
            <sui.Modal ref={v => this.modal = v} header={lf("Search for scripts...") } addClass="large searchdialog" >

                <div className="ui content form">
                    <div className="ui fluid icon input">
                        <input type="text" placeholder="Search..." onChange={upd} />
                        <i className="search icon"/>
                    </div>
                    <div className="ui three stackable cards">
                        {data.map(scr =>
                            <div className="card" key={scr.id} onClick={() => install(scr) }>
                                <div className="content">
                                    <div className="header">{scr.name}</div>
                                    <div className="meta">
                                        <span className="date">by {scr.username} {Util.timeSince(scr.time) }</span>
                                    </div>
                                </div>
                                <div className="extra content">
                                    <span className="right floated">/{scr.id}</span>
                                    <a>
                                        {Util.timeSince(scr.time) }
                                    </a>
                                </div>
                            </div>
                        ) }
                    </div>
                </div>
            </sui.Modal>
        );
    }
}

class FileList extends data.Component<ISettingsProps, {}> {
    renderCore() {
        let parent = this.props.parent
        if (!parent.state.showFiles)
            return null;

        let filesOf = (pkg: pkg.EditorPackage) =>
            pkg.sortedFiles().map(file => {
                let meta: pkg.FileMeta = this.getData("open-meta:" + file.getName())
                return (
                    <a
                        key={file.getName() }
                        onClick={() => parent.setFile(file) }
                        className={(parent.state.currFile == file ? "active " : "") + (pkg.isTopLevel() ? "" : "nested ") + "item"}
                        >
                        {file.name} {meta.isSaved ? "" : "*"}
                        {meta.isReadonly ? <i className="lock icon"></i> : null}
                        {!meta.numErrors ? null : <span className='ui label red'>{meta.numErrors}</span>}
                    </a>);
            })

        let filesWithHeader = (pkg: pkg.EditorPackage) =>
            pkg.isTopLevel() ? filesOf(pkg) : [
                <div key={"hd-" + pkg.getPkgId() } className="header item">
                    <i className="folder icon"></i>
                    {pkg.getPkgId() }
                </div>
            ].concat(filesOf(pkg))

        let inv = parent.state.theme.inverted ? " inverted " : " "

        return (
            <div className={"ui vertical menu filemenu landscape only " + inv}>
                {Util.concat(pkg.allEditorPkgs().map(filesWithHeader)) }
            </div>
        )
    }
}


export class ProjectView extends data.Component<IAppProps, IAppState> {
    editor: srceditor.Editor;
    editorFile: pkg.File;
    aceEditor: ace.Editor;
    yelmjsonEditor: yelmjson.Editor;
    blocksEditor: blocks.Editor;
    allEditors: srceditor.Editor[] = [];
    settings: EditorSettings;
    scriptSearch: ScriptSearch;

    constructor(props: IAppProps) {
        super(props);

        this.settings = JSON.parse(window.localStorage["editorSettings"] || "{}")
        if (!this.settings.theme)
            this.settings.theme = {}
        this.state = {
            showFiles: !!this.settings.showFiles,
            theme: {
                inverted: !!this.settings.theme.inverted,
                fontSize: this.settings.theme.fontSize || "20px"
            }
        };
        if (!this.settings.fileHistory) this.settings.fileHistory = []
    }

    swapTheme() {
        this.state.theme.inverted = !this.state.theme.inverted
        this.forceUpdate()
    }

    saveSettings() {
        let sett = this.settings
        sett.theme = this.state.theme
        sett.showFiles = !!this.state.showFiles

        let f = this.editorFile
        if (f && f.epkg.getTopHeader()) {
            let n: FileHistoryEntry = {
                id: f.epkg.getTopHeader().id,
                name: f.getName(),
                pos: this.editor.getViewState()
            }
            sett.fileHistory = sett.fileHistory.filter(e => e.id != n.id || e.name != n.name)
            while (sett.fileHistory.length > 100)
                sett.fileHistory.pop()
            sett.fileHistory.unshift(n)
        }

        window.localStorage["editorSettings"] = JSON.stringify(this.settings)
    }

    componentDidUpdate() {
        this.saveSettings()
        this.editor.domUpdate();
    }

    private setTheme() {
        if (!this.editor) return
        this.editor.setTheme(this.state.theme)
    }

    saveFile() {
        this.saveFileAsync().done()
    }

    saveFileAsync() {
        if (!this.editorFile)
            return Promise.resolve()
        this.saveTypeScript()
        return this.editorFile.setContentAsync(this.editor.getCurrentSource())
    }

    public typecheckNow() {
        this.saveFile();
        this.typecheck()
    }

    private typecheck() {
        let state = this.editor.snapshotState()
        compiler.typecheckAsync()
            .then(resp => {
                this.editor.setDiagnostics(this.editorFile, state)
            })
            .done()
    }

    private initEditors() {
        this.aceEditor = new ace.Editor(this);
        this.yelmjsonEditor = new yelmjson.Editor(this);
        this.blocksEditor = new blocks.Editor(this);

        let hasChangeTimer = false
        let changeHandler = () => {
            if (this.editorFile) this.editorFile.markDirty();
            if (!hasChangeTimer) {
                hasChangeTimer = true
                setTimeout(() => {
                    hasChangeTimer = false;
                    this.saveFile();
                    if (!this.editor.isIncomplete())
                        this.typecheck();
                }, 1000);
            }
        }

        this.allEditors = [this.yelmjsonEditor, this.blocksEditor, this.aceEditor]
        this.allEditors.forEach(e => e.changeCallback = changeHandler)
        this.editor = this.allEditors[this.allEditors.length - 1]
    }

    public componentWillMount() {
        this.initEditors()
    }

    public componentDidMount() {
        this.allEditors.forEach(e => e.prepare())
        this.forceUpdate(); // we now have editors prepared
    }

    private pickEditorFor(f: pkg.File): srceditor.Editor {
        return this.allEditors.filter(e => e.acceptsFile(f))[0]
    }

    private updateEditorFile(editorOverride: srceditor.Editor = null) {
        if (this.state.currFile == this.editorFile && !editorOverride)
            return;
        this.saveSettings();

        this.saveFile(); // before change

        this.editorFile = this.state.currFile;
        this.editor = editorOverride || this.pickEditorFor(this.editorFile)
        this.editor.loadFile(this.editorFile)
        this.allEditors.forEach(e => e.setVisible(e == this.editor))

        this.saveFile(); // make sure state is up to date
        this.typecheck();

        let e = this.settings.fileHistory.filter(e => e.id == this.state.header.id && e.name == this.editorFile.getName())[0]
        if (e)
            this.editor.setViewState(e.pos)
    }

    setFile(fn: pkg.File) {
        this.setState({
            currFile: fn,
            helpCard: undefined
        })
    }

    loadHeader(h: workspace.Header) {
        if (!h)
            return
        pkg.loadPkgAsync(h.id)
            .then(() => {
                compiler.newProject();
                let e = this.settings.fileHistory.filter(e => e.id == h.id)[0]
                let main = pkg.getEditorPkg(pkg.mainPkg)
                let file = main.getMainFile()
                if (e)
                    file = main.lookupFile(e.name) || file
                this.setupRuntime(null) // setup for empty program
                this.setState({
                    header: h,
                    currFile: file
                })
                core.infoNotification(lf("Project loaded: {0}", h.name))
                pkg.getEditorPkg(pkg.mainPkg).onupdate = () => {
                    this.loadHeader(h)
                }
            })
    }

    removeProject() {
        core.confirmDelete(pkg.mainEditorPkg().header.name, () => {
            let curr = pkg.mainEditorPkg().header
            curr.isDeleted = true
            return workspace.saveAsync(curr, {})
                .then(() => {
                    this.loadHeader(workspace.getHeaders()[0])
                })
        })
    }

    newProject(hideCancel = false) {
        core.confirmAsync({
            header: lf("Create new project"),
            hideCancel: hideCancel,
            hideAgree: true,
            onLoaded: (_) => {
                _.find('#newblockproject').click(() => { _.modal('hide'); this.newBlocksProject() })
                _.find('#newtypescript').click(() => { _.modal('hide'); this.newTypeScriptProject() })
                _.find('#newkodu').click(() => { window.location.href = 'https://www.kodugamelab.com/bbc-microbit/' })
                _.find('#newvisualstudiocode').click(() => { _.modal('hide'); this.newVisualStudioProject() })
            },
            htmlBody: `
<div class="ui two column grid">
  <div class="column">
    <div id="newblockproject" class="ui fluid card link">
        <div class="ui slide masked reveal image">
            <img class="visible content" src="/images/newblock.png">
            <img class="hidden content" src="/images/newblock2.png">
        </div>
        <div class="content">
        <div class="header">Block Editor</div>
        <div class="description">
            ${lf("Drag and Drop Coding")}
        </div>
        </div>
    </div>
  </div>
  <div class="column">
    <div id="newtypescript" class="ui fluid card link">
        <div class="ui slide masked reveal image">
            <img class="visible content" src="/images/newtypescript.png">
            <img class="hidden content" src="/images/newtypescript2.png">
        </div>
        <div class="content">
        <div class="header">JavaScript</div>
        <div class="description">
            ${lf("Text based Coding")}
        </div>
        </div>
    </div>
  </div>
</div>
<div class="ui two column grid">
  <div class="column">
    <div id="newkodu" class="ui fluid card link">
        <div class="image">
        <img src="/images/newkodu.png">
        </div>
        <div class="content">
        <div class="header">Kodu</div>
        <div class="description">
            ${lf("Tile based Coding")}
        </div>
        </div>
    </div>
  </div>
  <div class="column">
    <div id="newvisualstudiocode" class="ui fluid card link">
        <div class="image">
        <img src="/images/newvisualstudiocode.png">
        </div>
        <div class="content">
        <div class="header">Visual Studio Code</div>
        <div class="description">
            ${lf("For Professional Developers")}
        </div>
        </div>
    </div>
  </div>
</div>
`
        }).done();
    }

    newVisualStudioProject() {
        core.confirmAsync({
            header: lf("New Visual Studio Code project"),
            htmlBody:
            `<p>${lf("<b>yelm</b> comes with command line tools to integrate into existing editors.")}
${lf("To create an new yelm project, <a href='{0}' target='_blank'>install Node.js</a>, open a console and run:", "https://nodejs.org/en/download/")}</p>
<pre>
[sudo] npm install -g yelm-cli
mkdir myproject && cd myproject
yelm init myproject
</pre>
<p>${lf("<b>Looking for a slick cross-platform editor?</b>")} <a href="https://code.visualstudio.com/" target="_blank">${lf("Try Visual Studio Code!")}</a> ${lf("Run this from your project folder:")}</p>
<pre>
code .
Ctrl+Shift+B
</pre>
`,
            agreeLbl: lf("Got it!")
        }).done();
    }

    newTypeScriptProject() {
        let cfg: yelm.PackageConfig = {
            name: lf("{0} bit", Util.getAwesomeAdj()),
            dependencies: {
                "microbit": "*",
                "microbit-led": "*",
                "microbit-music": "*",
                "microbit-radio": "*",
                "microbit-game": "*",
                "microbit-pins": "*"
            },
            description: "",
            files: ["main.ts", "README.md"]
        }
        let files: workspace.ScriptText = {
            "yelm.json": JSON.stringify(cfg, null, 4) + "\n",
            "main.ts": `basic.showString("Hi!")\n`,
            "README.md": lf("Describe your project here!")
        }
        workspace.installAsync({
            name: cfg.name,
            meta: {},
            editor: "tsprj",
            pubId: "",
            pubCurrent: false,
        }, files)
            .then(hd => {
                this.loadHeader(hd)
            })
            .done()
    }

    newBlocksProject() {
        let cfg: yelm.PackageConfig = {
            name: lf("{0} block", Util.getAwesomeAdj()),
            dependencies: {
                "microbit": "*",
                "microbit-led": "*",
                "microbit-music": "*",
                "microbit-radio": "*",
                "microbit-game": "*",
                "microbit-pins": "*"
            },
            description: "",
            files: ["main.blocks", "main.blocks.ts", "README.md"]
        }
        let files: workspace.ScriptText = {
            "yelm.json": JSON.stringify(cfg, null, 4) + "\n",
            "main.blocks": `<xml xmlns="http://www.w3.org/1999/xhtml">\n</xml>\n`,
            "main.blocks.ts": "\n",
            "README.md": lf("Describe your project here!")
        }
        workspace.installAsync({
            name: cfg.name,
            meta: {},
            editor: "blocksprj",
            pubId: "",
            pubCurrent: false,
        }, files)
            .then(hd => {
                this.loadHeader(hd)
            })
            .done()
    }

    saveTypeScript(open?: boolean) {
        if (!this.editor) return
        if (this.editorFile.epkg != pkg.mainEditorPkg())
            return;
        let ts = this.editor.saveToTypeScript()
        if (ts != null) {
            let f = pkg.mainEditorPkg().setFile(this.editorFile.name + ".ts", ts)
            f.isVirtual = true
            if (open) this.setFile(f);
        }
    }

    openBlocks(file: pkg.File) {
        if (file.isVirtual) {
            var bfname = file.getName().substr(0, file.getName().length - ".ts".length);
            var bfile = pkg.mainEditorPkg().lookupFile(bfname);
            if (bfile) this.setFile(bfile);
        }
    }

    compile() {
        console.log('compiling...')
        let state = this.editor.snapshotState()
        compiler.compileAsync()
            .then(resp => {
                console.log('done')
                this.editor.setDiagnostics(this.editorFile, state)
                let hex = resp.outfiles["microbit.hex"]
                if (hex) {
                    let fn = "microbit-" + pkg.mainEditorPkg().header.name.replace(/[^a-zA-Z0-9]+/, "-") + ".hex"
                    console.log('saving ' + fn)
                    core.browserDownloadText(hex, fn, "application/x-microbit-hex")
                } else {
                    console.log('no .hex file produced')
                }
            })
            .done()
    }

    simRuntime: yelm.rt.Runtime;
<<<<<<< HEAD
    setupRuntime(js: string) {
=======
    setupRuntime(resp:ts.yelm.CompileResult) {
>>>>>>> 5ed79a3e
        if (this.simRuntime)
            this.simRuntime.kill();
        let js = (resp && resp.outfiles["microbit.js"]) || ";"
        let r = new yelm.rt.Runtime(js, pkg.mainPkg.getTarget())
        if (resp) r.enums = resp.enums
        this.simRuntime = r
        r.errorHandler = (e: any) => {
            core.errorNotification(e.message)
            console.error("Simulator error", e.stack)
        }
        r.stateChanged = () => { this.forceUpdate() }
    }

    stopSimulator() {
        if (this.simRuntime) this.simRuntime.kill();
    }

    runSimulator() {
        let state = this.editor.snapshotState()
        compiler.compileAsync()
            .then(resp => {
                this.editor.setDiagnostics(this.editorFile, state)
                let js = resp.outfiles["microbit.js"]
                if (js) {
                    this.setupRuntime(resp)
                    this.simRuntime.run(() => {
                        console.log("DONE")
                        yelm.rt.dumpLivePointers();
                        core.infoNotification("Done, check console")
                    })
                }
            })
            .done()

    }

    editText() {
        if (this.editor != this.aceEditor) {
            this.updateEditorFile(this.aceEditor)
            this.forceUpdate();
        }
    }

    publish() {
        let mpkg = pkg.mainPkg
        let epkg = pkg.getEditorPkg(mpkg)
        core.infoNotification(lf("Publishing..."))
        core.showLoading(lf("Publishing..."))
        this.saveFileAsync()
            .then(() => mpkg.filesToBePublishedAsync(true))
            .then(files => {
                if (epkg.header.pubCurrent)
                    return Promise.resolve(epkg.header.pubId)
                let meta = {
                    description: mpkg.config.description,
                    islibrary: false
                }
                return workspace.publishAsync(epkg.header, files, meta)
                    .then(inf => inf.id)
            })
            .finally(core.hideLoading)
            .then(inf => core.shareLinkAsync({
                header: lf("Link to your project"),
                link: "/" + inf
            }))
            .catch(e => {
                core.errorNotification(e.message)
            })
            .done()
    }

    setHelp(helpCard: codecard.CodeCardProps) {
        this.setState({ helpCard: helpCard })
    }

    renderCore() {
        theEditor = this;

        if (this.editor && this.editor.isReady) {
            this.setTheme()
            this.updateEditorFile();
        }

        let inv = this.state.theme.inverted ? " inverted " : " "

        return (
            <div id='root' className={"full-abs " + inv}>
                <div id="menubar">
                    <div className={"ui menu" + inv}>
                        <div className="ui item">
                            <div className="ui buttons">
                                <sui.Button text={lf("New Project") } onClick={() => this.newProject() } />
                                <sui.DropdownMenu class='floating icon button' icon='dropdown'>
                                    <sui.Item icon="share alternate" text={lf("Publish/share") } onClick={() => this.publish() } />
                                    <sui.Item icon="search" text={lf("Search for scripts") } onClick={() => this.scriptSearch.modal.show() } />
                                    <div className="divider"></div>
                                    <sui.Item icon='trash' text={lf("Delete project") } onClick={() => this.removeProject() } />
                                </sui.DropdownMenu>
                            </div>
                        </div>
                        <div className="ui item landscape only">
                            <SlotSelector parent={this} />
                        </div>
                        <div id="actionbar" className="ui item">
                            {this.simRuntime && this.simRuntime.running
                                ? <sui.Button key='stopbtn' class='icon primary portrait only' icon='stop' onClick={() => this.stopSimulator() } />
                                : <sui.Button key='runbtn' class='icon primary portrait only' icon='play' onClick={() => this.runSimulator() } /> }
                            <sui.Button class='icon primary portrait only' icon='download' onClick={() => this.compile() } />
                            {this.editor.menu() }
                        </div>
                        <div className="ui item right">
                            <LoginBox />
                        </div>
                    </div>
                </div>
                <div id="filelist">
                    <div id="mbitboardview" className="ui vertical">
                        <microbitView.BoardView ref="microbitsimulator" runtime={this.simRuntime} />
                        <minecraftView.BoardView ref="minecraftsimulator" runtime={this.simRuntime} />
                    </div>
                    <div className="ui item landscape only">
                        {this.simRuntime && this.simRuntime.running
                            ? <sui.Button key='stopbtn' class='primary' icon='stop' text={lf("Stop") } onClick={() => this.stopSimulator() } />
                            : <sui.Button key='runbtn' class='primary' icon='play' text={lf("Run") } onClick={() => this.runSimulator() } /> }
                        <sui.Button class='primary' icon='download' text={lf("Compile") } onClick={() => this.compile() } />
                        <sui.Button icon='folder' onClick={() => {
                            this.setState({ showFiles: !this.state.showFiles });
                            this.saveSettings();
                        } } />
                    </div>
                    <FileList parent={this} />
                </div>
                <div id="maineditor">
                    {this.allEditors.map(e => e.displayOuter()) }
                    {this.state.helpCard ? <div className="ui large screen only grid" id="helpcard"><codecard.CodeCard {...this.state.helpCard} /></div> : null }
                </div>
                <ScriptSearch parent={this} ref={v => this.scriptSearch = v} />
            </div>
        );
    }
}


function render() {
    ReactDOM.render(<ProjectView/>, $('#content')[0])
}

function getEditor() {
    return theEditor
}

let myexports: any = {
    workspace,
    require,
    core,
    getEditor,
    ace,
    compiler,
    pkg
};
(window as any).E = myexports;


$(document).ready(() => {
    $("#loading").remove();
    var lang = /lang=([a-z]{2,}(-[A-Z]+)?)/i.exec(window.location.href);
    Util.updateLocalizationAsync(lang ? lang[1] : (navigator.userLanguage || navigator.language))
        .then(() => {
            blocklyloader.init();
            return compiler.init();
        })
        .then(() => workspace.initAsync())
        .then(() => {
            render()
            workspace.syncAsync().done()
        })
        .then(() => {
            let ent = theEditor.settings.fileHistory.filter(e => !!workspace.getHeader(e.id))[0]
            let hd = workspace.getHeaders()[0]
            if (ent)
                hd = workspace.getHeader(ent.id)
            theEditor.loadHeader(hd)
        })

    window.addEventListener("unload", ev => {
        if (theEditor && !LoginBox.signingOut)
            theEditor.saveSettings()
    })
})<|MERGE_RESOLUTION|>--- conflicted
+++ resolved
@@ -611,11 +611,7 @@
     }
 
     simRuntime: yelm.rt.Runtime;
-<<<<<<< HEAD
-    setupRuntime(js: string) {
-=======
     setupRuntime(resp:ts.yelm.CompileResult) {
->>>>>>> 5ed79a3e
         if (this.simRuntime)
             this.simRuntime.kill();
         let js = (resp && resp.outfiles["microbit.js"]) || ";"
