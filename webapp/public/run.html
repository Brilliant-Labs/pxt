<!doctype html>
<html lang="en"  data-manifest="" data-framework="typescript">

<head>
    <meta charset="utf-8">
    <title>simulator</title>
    <meta http-equiv="X-UA-Compatible" content="IE=edge,chrome=1" />
    <style>
        /* fix for iOS; see https://github.com/PierBover/ios-iframe-fix */
        #wrap {
            position: fixed;
            top: 0;
            right:0;
            bottom:0;
            left: 0;
            overflow-y: hidden;
            -webkit-overflow-scrolling: touch;
        }

        html {
            width: 100%;
            height: 100%;
            overflow: hidden;
        }

        body {
            height: 100%;
        }

        div.simframe {
            border: none;
            margin: 0 0 0.5rem 0;
            position: relative;
            background: transparent;
            width: 100%;
            display: inline-block;
        }

        div.simframe > iframe {
            position: absolute;
            left: 0;
            top: 0;
            width: 100%;
            height: 100%;
        }

        footer {
            position: absolute;
            bottom: 0;
            right: 0;
            left: 0;
            z-index: 1;
            font-size: 0.75rem;
            font-family: "Lucida Console", Monaco, monospace;
            color: #333;
            padding: 0.5em;
            margin: 0;
            background: #fff;
        }

        footer img {
            max-height: 1rem;
            vertical-align: middle;
            margin-left: 0.5rem;
        }

        footer a,
        footer a:visited {
            text-decoration: none;
            cursor: pointer;
            border: none;
            color: #333;
        }

        a.center {
            font-size: 3em;
            font-family: monospace;
        }
    </style>
    <style id="injected-style">
    </style>
</head>

<body>
    <div id="wrap">
    <div id='loading' style='font-size: 25px; font-family:monospace; margin: 20% auto; width: 200px;'>
        loading...
    </div>
    <div id="simulators" className="simulator">
    </div>
    <footer id="footer" style="display:none;">
    </footer>
</div>

    <script>
        // This line gets patched up by the cloud
        var pxtConfig = null;
    </script>
    <!-- @include apptrackingweb.html -->
    <!-- @include apptracking.html -->
    <script type="text/javascript" src="/embed.js"></script>
    <script type="text/javascript">
        (function () {
        var loading = document.getElementById('loading');
        var id = /id(?:[:=])([^&?]+)/i.exec(window.location.href);
<<<<<<< HEAD
        var code = window.frameElement ? window.frameElement.getAttribute('data-code') : null;
=======
>>>>>>> 8bab07d7
        var localToken = /local_token(?:[:=])([^&?]+)/i.exec(window.location.href);
        var hex = !!/hex(?:[:=])1/i.exec(window.location.href);
        var footer = !/nofooter(?:[:=])1/i.exec(window.location.href);
        var debugSim = !!/debugSim(?:[:=])1/i.exec(window.location.href);
        var sims = document.getElementById('simulators');
        var highContrast = !!/hc(?:[:=])1/i.exec(window.location.href);
        var light = !!/light(?:[:=])1/i.exec(window.location.href);
        var fullScreen = !!/fullscreen(?:[:=])1/i.exec(window.location.href);
        var deps = /deps(?:[:=])([^&?]+)/i.exec(window.location.href);

        var codeFromSrc = /code(?:[:=])([^&?]+)/i.exec(window.location.href);
        var codeFromData = window.frameElement ? window.frameElement.getAttribute('data-code') : undefined;
        var code = codeFromData || (codeFromSrc ? codeFromSrc[1] : undefined);

        if (!id && !code && !debugSim) {
            console.error("missing id or code");
            loading.textContent = 'Oops, wrong arguments...';
            return;
        }

        if (fullScreen) {
            document.getElementById("injected-style").textContent =
                "#simulators {\n"
                + "    height: 100%;\n"
                + "}\n"
                + "div.simframe {\n"
                + "    height: calc(100% - 1rem);\n"
                + "    padding-bottom: 0 !important;\n"
                + "}\n";
        }

        function initAppCache() {
            if (!window.applicationCache)
                return;
            if (window.applicationCache.status === window.applicationCache.UPDATEREADY)
                    window.location.reload();
            window.applicationCache.addEventListener('updateready', function () {
                if (window.applicationCache.status === window.applicationCache.UPDATEREADY)
                    window.location.reload();
            });
        }
        initAppCache();

        ksRunnerReady(function() {
            var theme = pxt.appTarget.appTheme;
            document.title = theme.title;
            if (footer) pxt.runner.initFooter(document.getElementById('footer'), id);
            if (hex) {
                console.log('compiling script to hex')
                pxt.runner.generateHexFileAsync(options).done(function(hex) {
                    $(loading).remove();
                    var name = pxt.appTarget.id + '-' + ts.pxt.BINARY_HEX;
                    var uri = pxt.BrowserUtils.browserDownloadBinText(hex, name)
                    var a = document.createElement("a");
                    a.href = uri;
                    a.download = name;
                    a.appendChild(document.createTextNode("Right click to save to another location."))
                    sims.appendChild(a);
                })
            }
            else if (!debugSim) {
                var options = {
                    id: id ? id[1] : undefined,
                    code: code ? decodeURIComponent(code) : undefined,
                    highContrast: highContrast,
                    light: light,
                    fullScreen: fullScreen,
                    dependencies: deps ? decodeURIComponent(deps[1]).split(",") : undefined
                };
                console.log('simulating script')
                pxt.runner.simulateAsync(sims, options).done(function() {
                    console.log('simulator started...')
                    $(loading).remove();
                })
            }
            else {
                $(loading).remove();
                if (localToken) {
                    pxt.Cloud.localToken = localToken[1];
                }
                pxt.runner.startDebuggerAsync(sims);
            }
        })
})()
    </script>
</body>

</html><|MERGE_RESOLUTION|>--- conflicted
+++ resolved
@@ -103,10 +103,6 @@
         (function () {
         var loading = document.getElementById('loading');
         var id = /id(?:[:=])([^&?]+)/i.exec(window.location.href);
-<<<<<<< HEAD
-        var code = window.frameElement ? window.frameElement.getAttribute('data-code') : null;
-=======
->>>>>>> 8bab07d7
         var localToken = /local_token(?:[:=])([^&?]+)/i.exec(window.location.href);
         var hex = !!/hex(?:[:=])1/i.exec(window.location.href);
         var footer = !/nofooter(?:[:=])1/i.exec(window.location.href);
