
declare namespace goog {
    function require(name: string): void;
    function provide(name: string): void;
    function isFunction(f: any): boolean;
    function isString(s: any): boolean;

    class Disposable {
        dispose(): void;
    }

    namespace string {
        let caseInsensitiveCompare: (a: string, b: string) => number;
    }

    namespace array {
        function remove(ar: string[], v: string): void;
    }

    namespace dom {
        function createDom(tagName: string, opt_attributes?: Object, ...var_args: Object[]): Element;
        function createDom(name: string, ns?: string, children?: any): HTMLElement;
        function removeChildren(el: Element): void;
        function removeNode(node: Node): void;
        function getViewportSize(): any;

        namespace classlist {
            function add(el: Element, className: string): void;
        }
    }

    namespace math {
        class Box {
            top: number;
            right: number;
            bottom: number;
            left: number;
            constructor(top: number, right: number, bottom: number, left: number);
        }
        class Coordinate {
            x: number;
            y: number;
            constructor(x: number, y: number);
            clone(): Coordinate;

            static difference(a: Coordinate, b: Coordinate): Coordinate;
            static sum(a: Coordinate, b: Coordinate): Coordinate;
            static magnitude(a: Coordinate): number;
        }
        class Size {
            width: number;
            height: number;
            constructor(width: number, height: number);
        }
        function clamp(n: number, min: number, max: number): void;
    }

    namespace ui {
        class Control extends Component {
            getChildCount(): number;
            getContent(): string | Node | Array<Node>;
            getContentElement(): Element;
            setChecked(checked: boolean): void;
            setContent(content: string | Node | Array<Node>): void;
            setVisible(visible: boolean, opt_force?: boolean): boolean;
        }
        class Component {
            static EventType: {
                BEFORE_SHOW: string;
                SHOW: string;
                HIDE: string;
                DISABLE: string;
                ENABLE: string;
                HIGHLIGHT: string;
                UNHIGHLIGHT: string;
                ACTIVATE: string;
                DEACTIVATE: string;
                SELECT: string;
                UNSELECT: string;
                CHECK: string;
                UNCHECK: string;
                FOCUS: string;
                BLUR: string;
                OPEN: string;
                CLOSE: string;
                ENTER: string;
                LEAVE: string;
                ACTION: string;
                CHANGE: string;
            };
            getHandler<T>(): events.EventHandler<T>;
            getElement(): Element;
            render(opt_parentElement?: Element): void;
            setId(id: string): void;
            setRightToLeft(rightToLeft: boolean): void;
            addChild(child: Component, opt_render?: boolean): void;
            getChildAt(index: number): Component;
        }
        class CustomButton extends Control {
            title: string;
        }
        class Container extends Component {
        }
        class Menu extends Container implements events.Listenable {
            listen: () => events.ListenableKey;
            setAllowAutoFocus(allow: boolean): void;
        }
        class MenuItem extends Control {
            constructor(content: (string | Node));
            setCheckable(checkable: boolean): void;
            setValue(value: any): void;
            getValue(): any;
            addClassName(className: string): void;
        }
        class Popup extends PopupBase {
            setPosition(position: positioning.ClientPosition): void;
        }
        class PopupBase extends events.EventTarget {
        }
        class Tooltip extends Popup {
            className: string;
            cursorPosition: math.Coordinate;
            constructor(opt_el?: Node | string, opt_str?: string);
            onShow(): void;
            setShowDelayMs(ms: number): void;
        }
        class Slider extends Component {
            setMoveToPointEnabled(val: boolean): void;
            setMinimum(min: number): void;
            setMaximum(max: number): void;
            setRightToLeft(rightToLeft: boolean): void;
            setValue(value: number): void;
        }
        class ColorPicker extends Component {
            static SIMPLE_GRID_COLORS: Array<string>;
            setSize(value: goog.math.Size | number): void;
            setColors(colurs: Array<string>): void;
            setSelectedColor(color: string): void;
        }
        class ColorPalette extends Control {
            constructor(opt_colors?: Array<string>);
            setSize(value: goog.math.Size | number): void;
        }
    }

    namespace style {
        let backgroundColor: number;
        function getBorderBox(element: Element): math.Box;
        function getMarginBox(element: Element): math.Box;
        function getPaddingBox(element: Element): math.Box;
        function getSize(element: Element): math.Size;
        function getViewportPageOffset(doc: Document): math.Coordinate;
        function scrollIntoContainerView(element: Element, opt_container?: Element, opt_center?: boolean): void;
        function setHeight(element: Element, height: number | string): void;
        function setWidth(element: Element, width: number | string): void;
        function getPageOffset(element: Element): math.Coordinate;
    }

    namespace events {
        function listen(eventSource: Element | Listenable, eventType: EventType, listener: any, capturePhase?: boolean, handler?: Object): void;
        function unlistenByKey(key: any): void;
        interface ListenableKey {
            key: number;
        }
        interface Listenable {
            listen: () => ListenableKey;
        }
        type EventType = string;
        let EventType: {
            CLICK: EventType;
            RIGHTCLICK: EventType;
            DBLCLICK: EventType;
            MOUSEDOWN: EventType;
            MOUSEUP: EventType;
            MOUSEOVER: EventType;
            MOUSEOUT: EventType;
            MOUSEMOVE: EventType;
            MOUSEENTER: EventType;
            MOUSELEAVE: EventType;
            SELECTSTART: EventType;
            WHEEL: EventType;
            KEYPRESS: EventType;
            KEYDOWN: EventType;
            KEYUP: EventType;
            BLUR: EventType;
            FOCUS: EventType;
            DEACTIVATE: EventType;
            FOCUSIN: EventType;
            FOCUSOUT: EventType;
            CHANGE: EventType;
            SELECT: EventType;
            SUBMIT: EventType;
            INPUT: EventType;
            PROPERTYCHANGE: EventType;
            DRAGSTART: EventType;
            DRAG: EventType;
            DRAGENTER: EventType;
            DRAGOVER: EventType;
            DRAGLEAVE: EventType;
            DROP: EventType;
            DRAGEND: EventType;
            TOUCHSTART: EventType;
            TOUCHMOVE: EventType;
            TOUCHEND: EventType;
            TOUCHCANCEL: EventType;
            BEFOREUNLOAD: EventType;
            CONSOLEMESSAGE: EventType;
            CONTEXTMENU: EventType;
            DOMCONTENTLOADED: EventType;
            ERROR: EventType;
            HELP: EventType;
            LOAD: EventType;
            LOSECAPTURE: EventType;
            ORIENTATIONCHANGE: EventType;
            READYSTATECHANGE: EventType;
            RESIZE: EventType;
            SCROLL: EventType;
            UNLOAD: EventType;
            HASHCHANGE: EventType;
            PAGEHIDE: EventType;
            PAGESHOW: EventType;
            POPSTATE: EventType;
            COPY: EventType;
            PASTE: EventType;
            CUT: EventType;
            BEFORECOPY: EventType;
            BEFORECUT: EventType;
            BEFOREPASTE: EventType;
            ONLINE: EventType;
            OFFLINE: EventType;
            MESSAGE: EventType;
            CONNECT: EventType;
            ANIMATIONSTART: EventType;
            ANIMATIONEND: EventType;
            ANIMATIONITERATION: EventType;
            TRANSITIONEND: EventType;
            POINTERDOWN: EventType;
            POINTERUP: EventType;
            POINTERCANCEL: EventType;
            POINTERMOVE: EventType;
            POINTEROVER: EventType;
            POINTEROUT: EventType;
            POINTERENTER: EventType;
            POINTERLEAVE: EventType;
            GOTPOINTERCAPTURE: EventType;
            LOSTPOINTERCAPTURE: EventType;
            MSGESTURECHANGE: EventType;
            MSGESTUREEND: EventType;
            MSGESTUREHOLD: EventType;
            MSGESTURESTART: EventType;
            MSGESTURETAP: EventType;
            MSGOTPOINTERCAPTURE: EventType;
            MSINERTIASTART: EventType;
            MSLOSTPOINTERCAPTURE: EventType;
            MSPOINTERCANCEL: EventType;
            MSPOINTERDOWN: EventType;
            MSPOINTERENTER: EventType;
            MSPOINTERHOVER: EventType;
            MSPOINTERLEAVE: EventType;
            MSPOINTERMOVE: EventType;
            MSPOINTEROUT: EventType;
            MSPOINTEROVER: EventType;
            MSPOINTERUP: EventType;
            TEXT: EventType;
            TEXTINPUT: EventType;
            COMPOSITIONSTART: EventType;
            COMPOSITIONUPDATE: EventType;
            COMPOSITIONEND: EventType;
            EXIT: EventType;
            LOADABORT: EventType;
            LOADCOMMIT: EventType;
            LOADREDIRECT: EventType;
            LOADSTART: EventType;
            LOADSTOP: EventType;
            RESPONSIVE: EventType;
            SIZECHANGED: EventType;
            UNRESPONSIVE: EventType;
            VISIBILITYCHANGE: EventType;
            STORAGE: EventType;
            DOMSUBTREEMODIFIED: EventType;
            DOMNODEINSERTED: EventType;
            DOMNODEREMOVED: EventType;
            DOMNODEREMOVEDFROMDOCUMENT: EventType;
            DOMNODEINSERTEDINTODOCUMENT: EventType;
            DOMATTRMODIFIED: EventType;
            DOMCHARACTERDATAMODIFIED: EventType;
        };
        class EventTarget extends Disposable {
        }
        class EventHandler<T> {
            handleEvent(e: any): void;
            listen(src: Element | Listenable, type: string, opt_fn?: any): EventHandler<T>;
        }
    }
    namespace userAgent {
        /**
         * Whether the user agent is running on a mobile device.
         *
         * TODO(nnaze): Consider deprecating MOBILE when labs.userAgent
         *   is promoted as the gecko/webkit logic is likely inaccurate.
         *
         * @type {boolean}
         */
        var MOBILE: boolean;

        /**
         * Whether the user agent is running on Android.
         * @type {boolean}
         */
        var ANDROID: boolean;

        /**
         * Whether the user agent is running on an iPhone.
         * @type {boolean}
         */
        var IPHONE: boolean;

        /**
         * Whether the user agent is running on an iPad.
         * @type {boolean}
         */
        var IPAD: boolean;
    }
    namespace positioning {
        class ClientPosition {
            constructor(x: number, y: number);
        }
    }
}

declare namespace Blockly {
    let selected: any;
    function bindEvent_(node: any, eventName: string, target: any, fn: (e: any) => void): void;
    function bindEventWithChecks_(node: any, eventName: string, target: any, fn: (e: any) => void, nocapture?: boolean): void;
    function terminateDrag_(): void;
    function svgResize(workspace: Blockly.Workspace): void;
    function hueToRgb(hue: number): string;

    function alert(message: string, opt_callback?: () => void): void;
    function confirm(message: string, callback: (response: boolean) => void): void;
    function prompt(message: string, defaultValue: string, callback: (response: string) => void): void;

    let ALIGN_LEFT: number;
    let ALIGN_RIGHT: number;

<<<<<<< HEAD
    const OUTPUT_SHAPE_HEXAGONAL: number;
    const OUTPUT_SHAPE_ROUND: number;
    const OUTPUT_SHAPE_SQUARE: number;
    
=======
>>>>>>> 341cda40
    let VARIABLE_CATEGORY_NAME: string;
    let PROCEDURE_CATEGORY_NAME: string;

    namespace utils {
        function wrap(tip: string, limit: number): string;
        function genUid(): string;
        function mouseToSvg(e: Event, svg: Element): any;
        function isRightButton(e: Event): boolean;
        function createSvgElement(tag: string, options: any, fg: any): any;
        function noEvent(e: Event): void;
    }

    class FieldImage {
        constructor(url: string, width: number, height: number, def: string);
    }

    interface BlockDefinition {
        codeCard?: any;
        init: () => void;
        getVars?: () => any[];
        renameVar?: (oldName: string, newName: string) => void;
        customContextMenu?: any;
        getProcedureCall?: () => string;
        renameProcedure?: (oldName: string, newName: string) => void;
        defType_?: string;
        onchange?: (event: any) => void;
    }

    const Blocks: {
        [index: string]: BlockDefinition;
    }

    class Field {
        name: string;
        EDITABLE: boolean;
        sourceBlock_: Block;
        fieldGroup_: Element;
        textElement_: Element;
        visible_: boolean;
        text_: string;
        size_: goog.math.Size;
        init(): void;
        static superClass_: Field;
        constructor(text: string, opt_validator?: Function);
        callValidator(text: string): string;
        getText(): string;
        setText(newText: any): void;
        updateEditable(): void;
        dispose(): void;
        showEditor_(): void;
        getAbsoluteXY_(): goog.math.Coordinate;
        getScaledBBox_(): goog.math.Size;
        setValue(newValue: string): void;
        getValue(): string;
        isCurrentlyEditable(): boolean;
        setSourceBlock(block: Block): void;
    }

    class FieldVariable extends Field {
        constructor(d: any);
    }

    class FieldProcedure extends Field {
        constructor(d: any);
    }

    class FieldCheckbox extends Field {
        constructor(val: string);
        static CHECK_CHAR: string;
    }

    class FieldTextInput extends Field {
        text_: string;
        constructor(text: string, validator: any);
        static numberValidator: any;
        static htmlInput_: HTMLInputElement;

        onHtmlInputChange_(e: any): void;
    }

    class FieldDropdown extends Field {
        constructor(val: ({ src: string; alt: string; width: number; height: number; } | string)[][] | (() => ({ src: string; alt: string; width: number; height: number; } | string)[][]), opt_validator?: Function);

        static CHECKMARK_OVERHANG: number;
        protected value_: any;
        constructor(val: (string[] | Object)[]);
        protected getOptions(): (string[] | Object)[];
        onItemSelected(menu: goog.ui.Menu, menuItem: goog.ui.MenuItem): void;
    }

    class FieldNumber extends FieldTextInput {
        constructor(value: string | number, opt_min?: any, opt_max?: any, opt_precision?: any, opt_validator?: any);
        setConstraints(min: any, max: any, precision?: any): void;
    }

    class FieldGridPicker extends FieldDropdown {
        constructor(menuGenerator: ({ src: string; alt: string; width: number; height: number; } | string)[][], colour?: string | number, params?: pxt.Map<string> );
    }

<<<<<<< HEAD
    class FieldIconDropdown extends FieldDropdown {
        constructor(menuGenerator: ({ src: string; alt: string; width: number; height: number; } | string)[][], params?: pxt.Map<string> ); 
    }
    
=======
>>>>>>> 341cda40
    class FieldSlider extends FieldNumber {
    }

    interface FieldCustomOptions {
        colour?: string | number;
    }

    interface FieldCustomDropdownOptions extends FieldCustomOptions {
        data?: any;
    }

    interface FieldCustom extends Field {
        isFieldCustom_: boolean;
        saveOptions?(): pxt.Map<string | number | boolean>;
        restoreOptions?(map: pxt.Map<string | number | boolean>): void;
    }

    interface FieldCustomConstructor {
        new(text: string, options: FieldCustomOptions, validator?: Function): FieldCustom;
    }

    class Block {
        static obtain(workspace: Workspace, prototypeName?: string): Block;

        // May allow downcasting (see below).
        type: string;
        id: string;
        isShadow_: boolean;
        isInFlyout: boolean;
        rendered: boolean;
        nextConnection: Connection;
        outputConnection: Connection;
        previousConnection: Connection;
        workspace: Workspace;

        RTL: boolean;

        // private
        xy_: goog.math.Coordinate;


        // Returns null if the field does not exist on the specified block.
        getFieldValue(field: string): string;
        // Returns null if the input does not exist on the specified block, or
        // is disconnected.
        getInputTargetBlock(field: string): Block;
        getInputsInline(): boolean;
        // Returns null if no next block or is disconnected.
        getNextBlock(): Block;
        // Unplug this block from its superior block.  If this block is a statement, optionally reconnect the block underneath with the block on top.
        unplug(): void;

        moveBy(x: number, y: number): void;
        getHeightWidth(): { width: number; height: number; };
        getBoundingRectangle(): {
            topLeft: goog.math.Coordinate;
            bottomRight: goog.math.Coordinate;
        }

        getSurroundParent(): Block;

        svgGroup_: SVGElement;
        parentBlock_: Block;
        inputList: Input[];
        disabled: boolean;
        comment: string | Comment;

        appendDummyInput(opt_name?: string): Input;
        appendStatementInput(name: string): Input;
        appendValueInput(name: string): Input;
        getChildren(): Block[];
        getColour(): string;
        getDescendants(): Block[];
        initSvg(): void;
        removeInput(name: string, opt_quiet?: boolean): void;
        dispose(healGap: boolean): void;
        setCollapsed(collapsed: boolean): void;
        setColour(colour: number | string, secondaryColour?: string, tertiaryColour?: string): void;
        setOutputShape(shape: number): void;
        setCommentText(text: string): void;
        setConnectionsHidden(hidden: boolean): void;
        setDisabled(disabled: boolean): void;
        setEditable(editable: boolean): void;
        setDeletable(deletable: boolean): void;
        setFieldValue(newValue: string, name: string): void;
        setHelpUrl(url: string | Function): void;
        setInputsInline(newBoolean: boolean): void;
        setMovable(movable: boolean): void;
        setMutator(mutator: Mutator): void;
        setNextStatement(newBoolean: boolean, opt_check?: string | string[]): void;
        setOutput(newBoolean: boolean, opt_check?: string | string[]): void;
        setParent(newParent: Block): void;
        setPreviousStatement(newBoolean: boolean, opt_check?: string | string[]): void;
        setShadow(shadow: boolean): void;
        setTitleValue(newValue: string, name: string): void;
        setTooltip(newTip: string | (() => void)): void;
        // Passing null will delete current text
        setWarningText(text: string): void;
        isEditable(): boolean;

        render(): void;
        bumpNeighbours_(): void;
        select(): void;
        getRelativeToSurfaceXY(): goog.math.Coordinate;
    }

    class Comment extends Icon {
        constructor(b: Block);

        dispose(): void;
        getBubbleSize(): { width: number, height: number };
        getText(): string;
        setBubbleSize(width: number, height: number): void;
        setText(text: string): void;
    }

    class Warning extends Icon {
    }

    class Icon {
        constructor(block: Block);

        collapseHidden: boolean;

        computeIconLocation(): void;
        createIcon(): void;
        dispose(): void;
        getIconLocation(): goog.math.Coordinate;
        isVisible(): boolean;
        setVisible(visible: boolean): void;
        renderIcon(cursorX: number): number;
        setIconLocation(xy: goog.math.Coordinate): void;
        updateColour(): void;
        updateEditable(): void;
    }

    // if type == controls_if
    class IfBlock extends Block {
        elseifCount_: number;
        elseCount_: number;
    }

    class Input {
        constructor(type: number, name: string, source: Block, target: Connection);
        name: string;
        connection: Connection;
        sourceBlock_: Block;
        fieldRow: Field[];

        appendField(field: Field | string, opt_name?: string): Input;
        appendTitle(field: any, opt_name?: string): Input;
        dispose(): void;
        init(): void;
        isVisible(): boolean;
        removeField(name: string): void;
        setAlign(align: number): Input;
        setCheck(check: string | string[]): Input;
        setVisible(visible: boolean): Block;
    }

    class Connection {
        constructor(b: Block, type: number);
        check_: string[];
        targetConnection: Connection;
        sourceBlock_: Block;
        targetBlock(): Block;
        connect(otherConnection: Connection): void;
    }

    // if type is one of "procedures_def{,no}return", or "procedures_call{,no}return"
    class DefOrCallBlock extends Block {
        arguments_: string[];
    }

    interface BlocklyEvent {
        type: string;
        blockId?: string;
        workspaceId: string;
        recordUndo: boolean;
        element?: string;
        oldValue?: string;
        newValue?: string;
        name?: string;
        xml?: any;
        group?: string;
    }

    class FlyoutButton {
        getTargetWorkspace(): Blockly.Workspace;
    }

    class Mutator extends Icon {
        /**
         * @param quarkNames: list of sub_blocks for toolbox in mutator workspace
         */
        constructor(quarkNames: string[]);

        reconnect(connectionChild: Connection, block: Block, inputName: string): boolean;
        dispose(): void;
    }

    class ScrollbarPair {
        hScroll: Scrollbar;
        vScroll: Scrollbar;
        resize(): void;
    }

    class Scrollbar {
        svgHandle_: Element;
        ratio_: number;
        set(x: number): void;
    }

    class Workspace {
        svgGroup_: any;
        scrollbar: ScrollbarPair;
        svgBlockCanvas_: SVGGElement;

        scrollX: number;
        scrollY: number;

        undoStack_: Blockly.Events.Abstract[];
        redoStack_: Blockly.Events.Abstract[];

        newBlock(prototypeName: string, opt_id?: string): Block;
        addTopBlock(block: Block): void;
        getAllBlocks(): Block[];
        render(): void;
        clear(): void;
        dispose(): void;
        getTopBlocks(ordered: boolean): Block[];
        getBlockById(id: string): Block;
        getAllBlocks(): Block[];
        getVariablesOfType(type: string): VariableModel[];
        addChangeListener(f: (e: BlocklyEvent) => void): callbackHandler;
        removeChangeListener(h: callbackHandler): void;
        updateToolbox(newTree: Element | string): void;
        getCanvas(): any;
        getParentSvg(): Element;
        zoom(x: number, y: number, type: number): void;
        zoomCenter(type: number): void;
        scrollCenter(): void;
        highlightBlock(id: string): void;
        undo(redo?: boolean): void;
        redo(): void;
        clearUndo(): void;
        isDragging(): boolean;
        getMetrics(): {
            absoluteLeft: number;
            absoluteTop: number;
            contentHeight: number;
            contentLeft: number;
            contentTop: number;
            contentWidth: number;
            viewHeight: number;
            viewLeft: number;
            viewTop: number;
            viewWidth: number;
        }
        variableIndexOf(name: string): number;
        getAudioManager(): WorkspaceAudio;

        registerButtonCallback(key: string, func: (button: Blockly.FlyoutButton) => void): void;
        registerToolboxCategoryCallback(a: string, b: Function): void;

        resizeContents(): void;
    }

    class WorkspaceAudio {
        play(audio: string): void;
    }

    class WorkspaceSvg {
        moveDrag(e: Event): goog.math.Coordinate;
        showContextMenu_(e: Event): void;
    }

    namespace Xml {
        function domToText(dom: Element): string;
        function domToPrettyText(dom: Element): string;
        function domToWorkspace(dom: Element, workspace: Workspace): string[];
        function textToDom(text: string): Element;
        function workspaceToDom(workspace: Workspace): Element;
    }

    interface Options {
        readOnly?: boolean;
        toolbox?: Element | string;
        trashcan?: boolean;
        collapse?: boolean;
        comments?: boolean;
        disable?: boolean;
        scrollbars?: boolean;
        sound?: boolean;
        css?: boolean;
        media?: string;
        grid?: {
            spacing?: number;
            length?: number;
            colour?: string;
            snap?: boolean;
        };
        zoom?: {
            enabled?: boolean;
            controls?: boolean;
            wheel?: boolean;
            maxScale?: number;
            minScale?: number;
            scaleSpeed?: number;
            startScale?: number;
        };
        enableRealTime?: boolean;
        rtl?: boolean;
    }

    interface ToolboxOptions {
        colour?: boolean;
        border?: boolean;
        inverted?: boolean;
        invertedMultiplier?: number;
        disabledOpacity?: number;
    }

    interface ExtendedOptions extends Options {
        toolboxOptions?: ToolboxOptions;
    }

    // tslint:disable-next-line
    interface callbackHandler { }

    function inject(elt: Element, options?: Options): Workspace;

    namespace Names {
        function equals(old: string, n: any): boolean;
    }

    namespace Variables {
        function generateVariableFieldXml_(variableModel: VariableModel): void;
        function allVariables(wp: Workspace): string[];
        let flyoutCategory: (wp: Workspace) => HTMLElement[];
        let flyoutCategoryBlocks: (wp: Workspace) => HTMLElement[];
        function createVariable(wp: Workspace, opt_callback?: ((e: any) => void)): void;
    }

<<<<<<< HEAD
    class VariableModel {
        name: string;
        type: string;
        static compareByName: any;
        getId(): string;
=======
    namespace Procedures {
        function allProcedures(wp: Workspace): [any, any][];
        function getDefinition(name: string, wp: Workspace): Block;
        let flyoutCategory: (wp: Workspace) => HTMLElement[];
        function isLegalName_(name: string, workspace: Workspace, opt_exclude?: Blockly.Block): boolean;
>>>>>>> 341cda40
    }

    namespace ContextMenu {
        interface MenuItem {
            enabled?: boolean;
            text?: string;
            callback?: () => void;
        }

        function callbackFactory(block: Block, xml: HTMLElement): void;
        function show(e: any, menu: MenuItem[], rtl: boolean): void;
    }

    namespace Msg {
        const VARIABLES_DEFAULT_NAME: string;
        const VARIABLES_SET_CREATE_GET: string;
        const CONTROLS_FOR_INPUT_DO: string;
        const CONTROLS_FOR_TOOLTIP: string;
        const UNDO: string;
        const REDO: string;
        const COLLAPSE_ALL: string;
        const EXPAND_ALL: string;
        const DELETE_BLOCK: string;
        const DELETE_X_BLOCKS: string;
        const DELETE_ALL_BLOCKS: string;
    }

    namespace BlockSvg {
        let START_HAT: boolean;
        let SEP_SPACE_X: number;
    }

    namespace Events {
        const CREATE: string;
        const DELETE: string;
        const CHANGE: string;
        const MOVE: string;
        const UI: string;
        function setGroup(group: any): void;
        function fire(ev: Abstract): void;
        function disableOrphans(ev: Abstract): void;
        function isEnabled(): boolean;
        class Abstract {
            type: string;
        }
        class Change extends Abstract {
            constructor(block: Block, element: String, name: String, oldValue: String, newValue: String);
        }
    }

    namespace Toolbox {
        class TreeNode {
            isUserCollapsible_: boolean;

            getChildCount(): number;
            getParent(): TreeNode;
            getTree(): TreeControl;
            hasChildren(): boolean;
            isSelected(): boolean;
            onMouseDown(e: Event): void;
            select(): void;
            setExpanded(expanded: boolean): void;
            toggle(): void;
            updateRow(): void;
        }

        class TreeControl {
            selectedItem_: TreeNode;

            getSelectedItem(): TreeNode;
            setSelectedItem(t: TreeNode): void;
        }
    }

    namespace WidgetDiv {
        let DIV: Element;
        function show(newOwner: any, rtl: boolean, dispose?: () => void): void;
        function hideIfOwner(oldOwner: any): void;
        function hide(): void;
        function position(anchorX: number, anchorY: number, windowSize: goog.math.Size,
            scrollOffset: goog.math.Coordinate, rtl: boolean): void;
    }

    namespace DropDownDiv {
        function hideWithoutAnimation(): void;
        function clearContent(): void;
        function getContentDiv(): Element;
    }

    var Tooltip: any;

    class PXTUtils {
        static fadeColour(hex: string, luminosity: number, lighten: boolean): string;
    }

    interface Colours {
        textField: string;
        insertionMarker: string;
        insertionMarkerOpacity: string;
    }
}<|MERGE_RESOLUTION|>--- conflicted
+++ resolved
@@ -343,13 +343,10 @@
     let ALIGN_LEFT: number;
     let ALIGN_RIGHT: number;
 
-<<<<<<< HEAD
     const OUTPUT_SHAPE_HEXAGONAL: number;
     const OUTPUT_SHAPE_ROUND: number;
     const OUTPUT_SHAPE_SQUARE: number;
     
-=======
->>>>>>> 341cda40
     let VARIABLE_CATEGORY_NAME: string;
     let PROCEDURE_CATEGORY_NAME: string;
 
@@ -449,13 +446,10 @@
         constructor(menuGenerator: ({ src: string; alt: string; width: number; height: number; } | string)[][], colour?: string | number, params?: pxt.Map<string> );
     }
 
-<<<<<<< HEAD
     class FieldIconDropdown extends FieldDropdown {
         constructor(menuGenerator: ({ src: string; alt: string; width: number; height: number; } | string)[][], params?: pxt.Map<string> ); 
     }
-    
-=======
->>>>>>> 341cda40
+
     class FieldSlider extends FieldNumber {
     }
 
@@ -555,6 +549,7 @@
         // Passing null will delete current text
         setWarningText(text: string): void;
         isEditable(): boolean;
+        isInsertionMarker(): boolean;
 
         render(): void;
         bumpNeighbours_(): void;
@@ -715,7 +710,7 @@
             viewTop: number;
             viewWidth: number;
         }
-        variableIndexOf(name: string): number;
+        getVariable(name: string): number;
         getAudioManager(): WorkspaceAudio;
 
         registerButtonCallback(key: string, func: (button: Blockly.FlyoutButton) => void): void;
@@ -800,19 +795,18 @@
         function createVariable(wp: Workspace, opt_callback?: ((e: any) => void)): void;
     }
 
-<<<<<<< HEAD
     class VariableModel {
         name: string;
         type: string;
         static compareByName: any;
         getId(): string;
-=======
+    }
+
     namespace Procedures {
         function allProcedures(wp: Workspace): [any, any][];
         function getDefinition(name: string, wp: Workspace): Block;
         let flyoutCategory: (wp: Workspace) => HTMLElement[];
         function isLegalName_(name: string, workspace: Workspace, opt_exclude?: Blockly.Block): boolean;
->>>>>>> 341cda40
     }
 
     namespace ContextMenu {
