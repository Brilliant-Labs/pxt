--- conflicted
+++ resolved
@@ -68,11 +68,8 @@
         features?: string[];
         hidden?: boolean; // hide package from package selection dialog
         skipLocalization?: boolean;
-<<<<<<< HEAD
         snippetBuilders?: SnippetConfig[];
-=======
         experimentalHw?: boolean;
->>>>>>> adbed93a
     }
 
     interface PackageExtension {
