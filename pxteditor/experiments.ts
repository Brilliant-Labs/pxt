--- conflicted
+++ resolved
@@ -113,11 +113,11 @@
                 description: lf("Use the JavaScript debugger to debug extension code")
             },
             {
-<<<<<<< HEAD
                 id: "spriteWizard",
                 name: lf("Sprite Wizard"),
                 description: lf("Make a sprite using the new Sprite Wizard")
-=======
+            },
+            {
                 id: "experimentalHw",
                 name: lf("Experimental Hardware"),
                 description: lf("Enable support for hardware marked 'experimental' in the hardware seletion dialog")
@@ -127,7 +127,6 @@
                 name: lf("Tutorials in Context"),
                 description: lf("Micro-tutorials running within your program."),
                 feedbackUrl: "https://github.com/microsoft/pxt/issues/5646"
->>>>>>> adbed93a
             }
         ].filter(experiment => ids.indexOf(experiment.id) > -1);
     }
