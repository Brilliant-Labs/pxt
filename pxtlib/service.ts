/// <reference path="../localtypings/pxtarget.d.ts"/>
/// <reference path="../localtypings/pxtpackage.d.ts"/>

namespace ts.pxtc {
    export const assert = Util.assert;
    export const oops = Util.oops;
    export import U = pxtc.Util;

    export const ON_START_TYPE = "pxt-on-start";
    export const ON_START_COMMENT = "on start"; // TODO: Localize? (adding lf doesn't work because this is run before translations are downloaded)
    export const HANDLER_COMMENT = "code goes here"; // TODO: Localize? (adding lf doesn't work because this is run before translations are downloaded)
    export const TS_STATEMENT_TYPE = "typescript_statement";
    export const TS_DEBUGGER_TYPE = "debugger_keyword";
    export const TS_OUTPUT_TYPE = "typescript_expression";
    export const PAUSE_UNTIL_TYPE = "pxt_pause_until";
    export const BINARY_JS = "binary.js";
    export const BINARY_ASM = "binary.asm";
    export const BINARY_HEX = "binary.hex";
    export const BINARY_UF2 = "binary.uf2";
    export const BINARY_ELF = "binary.elf";

    export const NATIVE_TYPE_THUMB = "thumb";

    export interface BlocksInfo {
        apis: ApisInfo;
        blocks: SymbolInfo[];
        blocksById: pxt.Map<SymbolInfo>;
        enumsByName: pxt.Map<EnumInfo>;
    }

    export interface EnumInfo {
        name: string;
        memberName: string;
        blockId: string;
        isBitMask: boolean;
        isHash: boolean;
        firstValue?: number;
        initialMembers: string[];
        promptHint: string;
    }

    export interface CompletionEntry {
        name: string;
        kind: string;
        qualifiedName: string;
    }

    export interface CompletionInfo {
        entries: SymbolInfo[];
        isMemberCompletion: boolean;
        isNewIdentifierLocation: boolean;
        isTypeLocation: boolean;
    }

<<<<<<< HEAD
=======

    export interface CommentAttrs {
        debug?: boolean; // requires ?dbg=1
        shim?: string;
        shimArgument?: string;
        enumval?: string;
        helper?: string;
        help?: string;
        async?: boolean;
        promise?: boolean;
        hidden?: boolean;
        undeletable?: boolean;
        callingConvention: ir.CallingConvention;
        block?: string; // format of the block, used at namespace level for category name
        blockId?: string; // unique id of the block
        blockGap?: string; // pixels in toolbox after the block is inserted
        blockExternalInputs?: boolean; // force external inputs. Deprecated; see inlineInputMode.
        blockImportId?: string;
        blockBuiltin?: boolean;
        blockNamespace?: string;
        blockIdentity?: string;
        blockAllowMultiple?: boolean; // override single block behavior for events
        blockHidden?: boolean; // not available directly in toolbox
        blockImage?: boolean; // for enum variable, specifies that it should use an image from a predefined location
        blockCombine?: boolean;
        blockCombineShadow?: string;
        blockSetVariable?: string; // show block with variable assigment in toolbox. Set equal to a name to control the var name
        fixedInstances?: boolean;
        fixedInstance?: boolean;
        decompileIndirectFixedInstances?: boolean; // Attribute on TYPEs with fixedInstances set to indicate that expressions with that type may be decompiled even if not a fixed instance
        constantShim?: boolean;
        indexedInstanceNS?: string;
        indexedInstanceShim?: string;
        defaultInstance?: string;
        autoCreate?: string;
        noRefCounting?: boolean;
        color?: string;
        colorSecondary?: string;
        colorTertiary?: string;
        icon?: string;
        jresURL?: string;
        iconURL?: string;
        imageLiteral?: number;
        weight?: number;
        parts?: string;
        trackArgs?: number[];
        advanced?: boolean;
        deprecated?: boolean;
        useEnumVal?: boolean; // for conversion from typescript to blocks with enumVal
        callInDebugger?: boolean; // for getters, they will be invoked by the debugger.
        // On block
        subcategory?: string;
        group?: string;
        whenUsed?: boolean;
        jres?: string;
        useLoc?: string; // The qName of another API whose localization will be used if this API is not translated and if both block definitions are identical
        topblock?: boolean;
        topblockWeight?: number;
        duplicateShadowOnDrag?: boolean; // if true, duplicate the block when its shadow is dragged out (like function arguments)
        // On namepspace
        subcategories?: string[];
        groups?: string[];
        groupIcons?: string[];
        groupHelp?: string[];
        labelLineWidth?: string;
        handlerStatement?: boolean; // indicates a block with a callback that can be used as a statement
        blockHandlerKey?: string; // optional field for explicitly declaring the handler key to use to compare duplicate events
        afterOnStart?: boolean; // indicates an event that should be compiled after on start when converting to typescript

        // on interfaces
        indexerGet?: string;
        indexerSet?: string;

        mutate?: string;
        mutateText?: string;
        mutatePrefix?: string;
        mutateDefaults?: string;
        mutatePropertyEnum?: string;
        inlineInputMode?: string; // can be inline, external, or auto
        expandableArgumentMode?: string; // can be disabled, enabled, or toggle
        draggableParameters?: string; // can be reporter or variable; defaults to variable


        /* start enum-only attributes (i.e. a block with shim=ENUM_GET) */

        enumName?: string; // The name of the enum as it will appear in the code
        enumMemberName?: string; // If the name of the enum was "Colors", this would be "color"
        enumStartValue?: number; // The lowest value to emit when going from blocks to TS
        enumIsBitMask?: boolean; // If true then values will be emitted in the form "1 << n"
        enumIsHash?: boolean; // if true, the name of the enum is normalized, then hashed to generate the value
        enumPromptHint?: string; // The hint that will be displayed in the member creation prompt
        enumInitialMembers?: string[]; // The initial enum values which will be given the lowest values available

        /* end enum-only attributes */

        optionalVariableArgs?: boolean;
        toolboxVariableArgs?: string;

        _name?: string;
        _source?: string;
        _def?: ParsedBlockDef;
        _expandedDef?: ParsedBlockDef;
        _untranslatedBlock?: string; // The block definition before it was translated
        _shadowOverrides?: pxt.Map<string>;
        jsDoc?: string;
        paramHelp?: pxt.Map<string>;
        // foo.defl=12 -> paramDefl: { foo: "12" }
        paramDefl: pxt.Map<string>;

        paramMin?: pxt.Map<string>; // min range
        paramMax?: pxt.Map<string>; // max range
        // Map for custom field editor parameters
        paramFieldEditor?: pxt.Map<string>; //.fieldEditor
        paramShadowOptions?: pxt.Map<pxt.Map<string>>; //.shadowOptions.
        paramFieldEditorOptions?: pxt.Map<pxt.Map<string>>; //.fieldOptions.
    }


    export type BlockContentPart = BlockLabel | BlockParameter | BlockImage;
    export type BlockPart = BlockContentPart | BlockBreak;

    export interface BlockLabel {
        kind: "label";
        text: string;
        style?: string[];
        cssClass?: string;
    }

    export interface BlockParameter {
        kind: "param";
        ref: boolean;
        name: string;
        shadowBlockId?: string;
        varName?: string;
    }

    export interface BlockBreak {
        kind: "break";
    }

    export interface BlockImage {
        kind: "image";
        uri: string;
    }

    export interface ParsedBlockDef {
        parts: ReadonlyArray<(BlockPart)>;
        parameters: ReadonlyArray<BlockParameter>;
    }

>>>>>>> 2e2f5f9a
    export interface LocationInfo {
        fileName: string;
        start: number;
        length: number;

        //derived
        line: number;
        column: number;
        endLine?: number;
        endColumn?: number;
    }

    export interface FunctionLocationInfo extends LocationInfo {
        functionName: string;
    }

    export interface KsDiagnostic extends LocationInfo {
        code: number;
        category: DiagnosticCategory;
        messageText: string | DiagnosticMessageChain;
    }

    export interface ConfigEntry {
        name: string;
        key: number;
        value: number;
    }

    export interface CompileResult {
        outfiles: pxt.Map<string>;
        diagnostics: KsDiagnostic[];
        success: boolean;
        times: pxt.Map<number>;
        //ast?: Program; // Not needed, moved to pxtcompiler
        breakpoints?: Breakpoint[];
        procDebugInfo?: ProcDebugInfo[];
        blocksInfo?: BlocksInfo;
        usedSymbols?: pxt.Map<SymbolInfo>; // q-names of symbols used
        usedArguments?: pxt.Map<string[]>;
        // client options
        saveOnly?: boolean;
        userContextWindow?: Window;
        downloadFileBaseName?: string;
        headerId?: string;
        confirmAsync?: (confirmOptions: {}) => Promise<number>;
        configData?: ConfigEntry[];
    }

    export interface Breakpoint extends LocationInfo {
        id: number;
        isDebuggerStmt: boolean;
        binAddr?: number;
    }

    export interface CellInfo {
        name: string;
        type: string;
        index: number;
    }

    export interface ProcCallInfo {
        procIndex: number;
        callLabel: string;
        addr: number;
        stack: number;
    }

    export interface ProcDebugInfo {
        name: string;
        idx: number;
        bkptLoc: number;
        codeStartLoc: number;
        codeEndLoc: number;
        locals: CellInfo[];
        args: CellInfo[];
        localsMark: number;
        calls: ProcCallInfo[];
    }

    export const enum BitSize {
        None,
        Int8,
        UInt8,
        Int16,
        UInt16,
        Int32,
        UInt32,
    }

    /* @internal */
    const enum TokenKind {
        SingleAsterisk = 1,
        DoubleAsterisk = 1 << 1,
        SingleUnderscore = 1 << 2,
        DoubleUnderscore = 1 << 3,
        Escape = 1 << 4,
        Pipe = 1 << 5,
        Parameter = 1 << 6,
        Word = 1 << 7,
        Image = 1 << 8,
        TaggedText = 1 << 9,
        ParamRef = 1 << 10,

        TripleUnderscore = SingleUnderscore | DoubleUnderscore,
        TripleAsterisk = SingleAsterisk | DoubleAsterisk,
        StyleMarks = TripleAsterisk | TripleUnderscore,
        Bold = DoubleUnderscore | DoubleAsterisk,
        Italics = SingleUnderscore | SingleAsterisk,

        Unstylable = Parameter | Pipe | ParamRef,
        Text = Word | Escape
    }

    interface Token {
        kind: TokenKind;
        content?: string;
        type?: string;
        name?: string;
    }

    interface Label {
        content: string;
        styles: number;
        endingToken?: string;
    }

    export function computeUsedParts(resp: CompileResult, ignoreBuiltin = false): string[] {
        if (!resp.usedSymbols || !pxt.appTarget.simulator || !pxt.appTarget.simulator.parts)
            return [];

        let parts: string[] = [];
        Object.keys(resp.usedSymbols).forEach(symbol => {
            let info = resp.usedSymbols[symbol]
            if (info && info.attributes.parts) {
                let partsRaw = info.attributes.parts;
                if (partsRaw) {
                    let partsSplit = partsRaw.split(/[ ,]+/);
                    partsSplit.forEach(p => {
                        if (0 < p.length && parts.indexOf(p) < 0) {
                            parts.push(p);
                        }
                    });
                }
            }
        });

        if (ignoreBuiltin) {
            const builtinParts = pxt.appTarget.simulator.boardDefinition.onboardComponents;
            if (builtinParts)
                parts = parts.filter(p => builtinParts.indexOf(p) < 0);
        }

        //sort parts (so breadboarding layout is stable w.r.t. code ordering)
        parts.sort();
        parts = parts.reverse(); //not strictly necessary, but it's a little
        // nicer for demos to have "ledmatrix"
        // before "buttonpair"

        return parts;
    }

    /**
     * Unlocalized category name for a symbol
     */
    export function blocksCategory(si: SymbolInfo): string {
        const n = !si ? undefined : (si.attributes.blockNamespace || si.namespace);
        return n ? Util.capitalize(n.split('.')[0]) : undefined;
    }

    export function getBlocksInfo(info: ApisInfo, categoryFilters?: string[]): BlocksInfo {
        let blocks: SymbolInfo[] = []
        const combinedSet: pxt.Map<SymbolInfo> = {}
        const combinedGet: pxt.Map<SymbolInfo> = {}
        const combinedChange: pxt.Map<SymbolInfo> = {}
        const enumsByName: pxt.Map<EnumInfo> = {};

        function addCombined(rtp: string, s: SymbolInfo) {
            const isGet = rtp == "get"
            const isSet = rtp == "set"
            const isNumberType = s.retType == "number"
            const m = isGet ? combinedGet : (isSet ? combinedSet : combinedChange)
            const mkey = `${s.namespace}.${s.retType}`

            let ex = U.lookup(m, mkey)
            if (!ex) {
                const tp = `@${rtp}@`

                let paramNameShadow: string, paramValueShadow: string;

                if (s.attributes.blockCombineShadow) {

                    // allowable %blockCombineShadow strings:-
                    //   '{name shadow},' or '{value shadow}' or ',{value shadow}' or '{name shadow},{value shadow}'
                    const attribute = s.attributes.blockCombineShadow;
                    const match = attribute.match(/^([^,.]*),?([^,.]*)$/);
                    if (match && match.length == 3) {
                        paramNameShadow = match[1].trim();
                        paramValueShadow = match[2].trim();
                        if (paramValueShadow.length == 0 && !Util.endsWith(attribute, ",")) {
                            paramValueShadow = paramNameShadow;
                            paramNameShadow = "";
                        }
                    }
                }
                const varName = s.attributes.blockSetVariable || s.namespace.toLocaleLowerCase();

                const paramName = `${varName}=${paramNameShadow || ""}`
                const paramValue = `value=${paramValueShadow || ""}`;

                ex = m[mkey] = {
                    attributes: {
                        blockId: `${isNumberType ? s.namespace : mkey}_blockCombine_${rtp}`,
                        callingConvention: ir.CallingConvention.Plain,
                        group: s.attributes.group, // first %blockCombine defines
                        paramDefl: {},
                        jsDoc: isGet
                            ? U.lf("Read value of a property on an object")
                            : U.lf("Update value of property on an object")
                    },
                    name: tp,
                    namespace: s.namespace,
                    qName: `${mkey}.${tp}`,
                    pkg: s.pkg,
                    kind: SymbolKind.Property,
                    parameters: [
                        {
                            name: "property",
                            description: isGet ?
                                U.lf("the name of the property to read") :
                                U.lf("the name of the property to change"),
                            isEnum: true,
                            type: "@combined@"
                        },
                        {
                            name: "value",
                            description: isSet ?
                                U.lf("the new value of the property") :
                                U.lf("the amount by which to change the property"),
                            type: s.retType,
                        }
                    ].slice(0, isGet ? 1 : 2),
                    retType: isGet ? s.retType : "void",
                    combinedProperties: []
                }
                ex.attributes.block =
                    isGet ? `%${paramName} %property` :
                        isSet ? `set %${paramName} %property to %${paramValue}` :
                            `change %${paramName} %property by %${paramValue}`
                updateBlockDef(ex.attributes)
                blocks.push(ex)
            }

            ex.combinedProperties.push(s.qName)
        }

        for (let s of pxtc.Util.values(info.byQName)) {
            if (s.attributes.shim === "ENUM_GET" && s.attributes.enumName && s.attributes.blockId) {
                let didFail = false;
                if (enumsByName[s.attributes.enumName]) {
                    console.warn(`Enum block ${s.attributes.blockId} trying to overwrite enum ${s.attributes.enumName}`);
                    didFail = true;
                }

                if (!s.attributes.enumMemberName) {
                    console.warn(`Enum block ${s.attributes.blockId} should specify enumMemberName`);
                    didFail = true;
                }

                if (!s.attributes.enumPromptHint) {
                    console.warn(`Enum block ${s.attributes.blockId} should specify enumPromptHint`);
                    didFail = true;
                }

                if (!s.attributes.enumInitialMembers || !s.attributes.enumInitialMembers.length) {
                    console.warn(`Enum block ${s.attributes.blockId} should specify enumInitialMembers`);
                    didFail = true;
                }

                if (didFail) {
                    continue;
                }

                const firstValue = parseInt(s.attributes.enumStartValue as any);

                enumsByName[s.attributes.enumName] = {
                    blockId: s.attributes.blockId,
                    name: s.attributes.enumName,
                    memberName: s.attributes.enumMemberName,
                    firstValue: isNaN(firstValue) ? undefined : firstValue,
                    isBitMask: s.attributes.enumIsBitMask,
                    isHash: s.attributes.enumIsHash,
                    initialMembers: s.attributes.enumInitialMembers,
                    promptHint: s.attributes.enumPromptHint
                };
            }

            if (s.attributes.blockCombine) {
                if (!/@set/.test(s.name)) {
                    addCombined("get", s)
                }

                if (!s.isReadOnly) {
                    if (s.retType == 'number') {
                        addCombined("change", s)
                    }
                    addCombined("set", s)
                }
            } else if (!!s.attributes.block
                && !s.attributes.fixedInstance
                && s.kind != pxtc.SymbolKind.EnumMember
                && s.kind != pxtc.SymbolKind.Module
                && s.kind != pxtc.SymbolKind.Interface
                && s.kind != pxtc.SymbolKind.Class) {
                if (!s.attributes.blockId)
                    s.attributes.blockId = s.qName.replace(/\./g, "_")
                if (s.attributes.block == "true") {
                    let b = U.uncapitalize(s.name)
                    if (s.kind == SymbolKind.Method || s.kind == SymbolKind.Property) {
                        b += " %" + s.namespace.toLowerCase()
                    }
                    for (let p of s.parameters || []) {
                        b += " %" + p.name
                    }
                    s.attributes.block = b
                    updateBlockDef(s.attributes)
                }
                blocks.push(s)
            }
        }

        // derive common block properties from namespace
        for (let b of blocks) {
            let parent = U.lookup(info.byQName, b.namespace)
            if (!parent) continue
            let pattr = parent.attributes as any
            let battr = b.attributes as any

            for (let n of ["blockNamespace", "color", "blockGap"]) {
                if (battr[n] === undefined && pattr[n])
                    battr[n] = pattr[n]
            }
        }

        if (pxt.appTarget && pxt.appTarget.runtime && Array.isArray(pxt.appTarget.runtime.bannedCategories)) {
            filterCategories(pxt.appTarget.runtime.bannedCategories)
        }

        if (categoryFilters) {
            filterCategories(categoryFilters);
        }

        return {
            apis: info,
            blocks,
            blocksById: pxt.Util.toDictionary(blocks, b => b.attributes.blockId),
            enumsByName
        }

        function filterCategories(banned: string[]) {
            if (banned.length) {
                blocks = blocks.filter(b => {
                    let ns = (b.attributes.blockNamespace || b.namespace).split('.')[0];
                    return banned.indexOf(ns) === -1;
                });
            }
        }
    }

    export function localizeApisAsync(apis: pxtc.ApisInfo, mainPkg: pxt.MainPackage): Promise<pxtc.ApisInfo> {
        const lang = pxtc.Util.userLanguage();
        if (pxtc.Util.userLanguage() == "en") return Promise.resolve(apis);

        const errors: pxt.Map<number> = {};
        return mainPkg.localizationStringsAsync(lang)
            .then(loc => Util.values(apis.byQName).forEach(fn => {
                const jsDoc = loc[fn.qName]
                if (jsDoc) {
                    fn.attributes.jsDoc = jsDoc;
                    if (fn.parameters)
                        fn.parameters.forEach(pi => pi.description = loc[`${fn.qName}|param|${pi.name}`] || pi.description);
                }
                const nsDoc = loc['{id:category}' + Util.capitalize(fn.qName)];
                let locBlock = loc[`${fn.qName}|block`];

                if (!locBlock && fn.attributes.useLoc) {
                    const otherFn = apis.byQName[fn.attributes.useLoc];

                    if (otherFn) {
                        const otherTranslation = loc[`${otherFn.qName}|block`];
                        const isSameBlockDef = fn.attributes.block === (otherFn.attributes._untranslatedBlock || otherFn.attributes.block);

                        if (isSameBlockDef && !!otherTranslation) {
                            locBlock = otherTranslation;
                        }
                    }
                }

                if (nsDoc) {
                    // Check for "friendly namespace"
                    if (fn.attributes.block) {
                        fn.attributes.block = locBlock || fn.attributes.block;
                    } else {
                        fn.attributes.block = nsDoc;
                    }
                }
                else if (fn.attributes.block && locBlock) {
                    const ps = pxt.blocks.compileInfo(fn);
                    const oldBlock = fn.attributes.block;
                    fn.attributes.block = pxt.blocks.normalizeBlock(locBlock, err => errors[`${fn}.${lang}`] = 1);
                    fn.attributes._untranslatedBlock = oldBlock;
                    if (oldBlock != fn.attributes.block) {
                        const locps = pxt.blocks.compileInfo(fn);
                        if (JSON.stringify(ps) != JSON.stringify(locps)) {
                            pxt.log(`block has non matching arguments: ${oldBlock} vs ${fn.attributes.block}`)
                            fn.attributes.block = oldBlock;
                        }
                    }
                }
                updateBlockDef(fn.attributes);
            }))
            .then(() => apis)
            .finally(() => {
                if (Object.keys(errors).length)
                    pxt.reportError(`loc.errors`, `invalid translation`, errors);
            })
    }

    export function emptyExtInfo(): ExtensionInfo {
        let cs = pxt.appTarget.compileService
        if (!cs) cs = {} as any
        const pio = !!cs.platformioIni;
        const docker = cs.buildEngine == "dockermake";
        const r: ExtensionInfo = {
            functions: [],
            generatedFiles: {},
            extensionFiles: {},
            sha: "",
            compileData: "",
            shimsDTS: "",
            enumsDTS: "",
            onlyPublic: true
        }
        if (pio) r.platformio = { dependencies: {} };
        else if (docker) r.npmDependencies = {};
        else r.yotta = { config: {}, dependencies: {} };
        return r;
    }

    const numberAttributes = ["weight", "imageLiteral", "topblockWeight"]
    const booleanAttributes = [
        "advanced",
        "handlerStatement",
        "afterOnStart",
        "optionalVariableArgs",
        "blockHidden",
        "constantShim",
        "blockCombine",
        "enumIsBitMask",
        "enumIsHash",
        "decompileIndirectFixedInstances",
        "topblock",
        "callInDebugger",
        "duplicateShadowOnDrag"
    ];

    export function parseCommentString(cmt: string): CommentAttrs {
        let res: CommentAttrs = {
            paramDefl: {},
            callingConvention: ir.CallingConvention.Plain,
            _source: cmt
        }
        let didSomething = true
        while (didSomething) {
            didSomething = false
            cmt = cmt.replace(/\/\/%[ \t]*([\w\.]+)(=(("[^"\n]*")|'([^'\n]*)'|([^\s]*)))?/,
                (f: string, n: string, d0: string, d1: string,
                    v0: string, v1: string, v2: string) => {
                    let v = v0 ? JSON.parse(v0) : (d0 ? (v0 || v1 || v2) : "true");
                    if (!v) v = "";
                    if (U.endsWith(n, ".defl")) {
                        if (v.indexOf(" ") > -1) {
                            res.paramDefl[n.slice(0, n.length - 5)] = `"${v}"`
                        } else {
                            res.paramDefl[n.slice(0, n.length - 5)] = v
                        }
                    } else if (U.endsWith(n, ".shadow")) {
                        if (!res._shadowOverrides) res._shadowOverrides = {};
                        res._shadowOverrides[n.slice(0, n.length - 7)] = v;
                    } else if (U.endsWith(n, ".fieldEditor")) {
                        if (!res.paramFieldEditor) res.paramFieldEditor = {}
                        res.paramFieldEditor[n.slice(0, n.length - 12)] = v
                    } else if (U.contains(n, ".fieldOptions.")) {
                        if (!res.paramFieldEditorOptions) res.paramFieldEditorOptions = {}
                        const field = n.slice(0, n.indexOf('.fieldOptions.'));
                        const key = n.slice(n.indexOf('.fieldOptions.') + 14, n.length);
                        if (!res.paramFieldEditorOptions[field]) res.paramFieldEditorOptions[field] = {};
                        res.paramFieldEditorOptions[field][key] = v
                    } else if (U.contains(n, ".shadowOptions.")) {
                        if (!res.paramShadowOptions) res.paramShadowOptions = {}
                        const field = n.slice(0, n.indexOf('.shadowOptions.'));
                        const key = n.slice(n.indexOf('.shadowOptions.') + 15, n.length);
                        if (!res.paramShadowOptions[field]) res.paramShadowOptions[field] = {};
                        res.paramShadowOptions[field][key] = v
                    } else if (U.endsWith(n, ".min")) {
                        if (!res.paramMin) res.paramMin = {}
                        res.paramMin[n.slice(0, n.length - 4)] = v
                    } else if (U.endsWith(n, ".max")) {
                        if (!res.paramMax) res.paramMax = {}
                        res.paramMax[n.slice(0, n.length - 4)] = v
                    } else {
                        (<any>res)[n] = v;
                    }
                    didSomething = true
                    return "//% "
                })
        }

        for (let n of numberAttributes) {
            if (typeof (res as any)[n] == "string")
                (res as any)[n] = parseInt((res as any)[n])
        }

        for (let n of booleanAttributes) {
            if (typeof (res as any)[n] == "string")
                (res as any)[n] = (res as any)[n] == 'true' || (res as any)[n] == '1' ? true : false;
        }

        if (res.trackArgs) {
            res.trackArgs = ((res.trackArgs as any) as string).split(/[ ,]+/).map(s => parseInt(s) || 0)
        }

        if (res.enumInitialMembers) {
            res.enumInitialMembers = ((res.enumInitialMembers as any) as string).split(/[ ,]+/);
        }

        if (res.blockExternalInputs && !res.inlineInputMode) {
            res.inlineInputMode = "external";
        }

        res.paramHelp = {}
        res.jsDoc = ""
        cmt = cmt.replace(/\/\*\*([^]*?)\*\//g, (full: string, doccmt: string) => {
            doccmt = doccmt.replace(/\n\s*(\*\s*)?/g, "\n")
            doccmt = doccmt.replace(/^\s*@param\s+(\w+)\s+(.*)$/mg, (full: string, name: string, desc: string) => {
                res.paramHelp[name] = desc
                if (!res.paramDefl[name]) {
                    let m = /\beg\.?:\s*(.+)/.exec(desc);
                    if (m && m[1]) {
                        let defaultValue = /(?:"([^"]*)")|(?:'([^']*)')|(?:([^\s,]+))/g.exec(m[1]);
                        if (defaultValue) {
                            let val = defaultValue[1] || defaultValue[2] || defaultValue[3];
                            if (!val) val = "";
                            // If there are spaces in the value, it means the value was surrounded with quotes, so add them back
                            if (val.indexOf(" ") > -1) {
                                res.paramDefl[name] = `"${val}"`;
                            }
                            else {
                                res.paramDefl[name] = val;
                            }
                        }
                    }
                }
                return ""
            })
            res.jsDoc += doccmt
            return ""
        })

        res.jsDoc = res.jsDoc.trim()

        if (res.async)
            res.callingConvention = ir.CallingConvention.Async
        if (res.promise)
            res.callingConvention = ir.CallingConvention.Promise
        if (res.jres)
            res.whenUsed = true
        if (res.subcategories) {
            try {
                res.subcategories = JSON.parse(res.subcategories as any);
            }
            catch (e) {
                res.subcategories = undefined;
            }
        }
        if (res.groups) {
            try {
                res.groups = JSON.parse(res.groups as any);
            }
            catch (e) {
                res.groups = undefined;
            }
        }
        if (res.groupIcons) {
            try {
                res.groupIcons = JSON.parse(res.groupIcons as any);
            }
            catch (e) {
                res.groupIcons = undefined;
            }
        }
        if (res.groupHelp) {
            try {
                res.groupHelp = JSON.parse(res.groupHelp as any);
            }
            catch (e) {
                res.groupHelp = undefined;
            }
        }
        updateBlockDef(res);

        return res
    }

    export function updateBlockDef(attrs: CommentAttrs) {
        if (attrs.block) {
            const parts = attrs.block.split("||");
            attrs._def = applyOverrides(parseBlockDefinition(parts[0]));
            if (!attrs._def) pxt.debug("Unable to parse block def for id: " + attrs.blockId);
            if (parts[1]) attrs._expandedDef = applyOverrides(parseBlockDefinition(parts[1]));
            if (parts[1] && !attrs._expandedDef) pxt.debug("Unable to parse expanded block def for id: " + attrs.blockId);
        }

        function applyOverrides(def: ParsedBlockDef) {
            if (attrs._shadowOverrides) {
                def.parameters.forEach(p => {
                    const shadow = attrs._shadowOverrides[p.name];
                    if (shadow === "unset") delete p.shadowBlockId;
                    else if (shadow != null) p.shadowBlockId = shadow;
                });
            }
            return def;
        }
    }

    export function parseBlockDefinition(def: string): ParsedBlockDef {
        const tokens: Token[] = [];
        let currentWord: string;

        let strIndex = 0;
        for (; strIndex < def.length; strIndex++) {
            const char = def[strIndex];
            const restoreIndex = strIndex;
            let newToken: Token;
            switch (char) {
                case "*":
                case "_":
                    const tk = eatToken(c => c == char);
                    const offset = char === "_" ? 2 : 0;
                    if (tk.length === 1) newToken = { kind: TokenKind.SingleAsterisk << offset, content: tk }
                    else if (tk.length === 2) newToken = { kind: TokenKind.DoubleAsterisk << offset, content: tk };
                    else if (tk.length === 3) newToken = { kind: TokenKind.TripleAsterisk << offset, content: tk };
                    else strIndex = restoreIndex; // error: no more than three style marks
                    break;
                case "`":
                    const image = eatEnclosure("`");
                    if (image === undefined) {
                        strIndex = restoreIndex; // error: not terminated
                        break;
                    }
                    newToken = { kind: TokenKind.Image, content: image };
                    break;
                case "|":
                    newToken = { kind: TokenKind.Pipe };
                    break;
                case "\\":
                    if (strIndex < (def.length - 1)) newToken = { kind: TokenKind.Escape, content: def[1 + (strIndex++)] };
                    break;
                case "[":
                    const contentText = eatEnclosure("]");
                    if (contentText !== undefined && def[strIndex++ + 1] === "(") {
                        const contentClass = eatEnclosure(")");
                        if (contentClass !== undefined) {
                            newToken = { kind: TokenKind.TaggedText, content: contentText, type: contentClass };
                            break;
                        }
                    }
                    strIndex = restoreIndex; // error: format should be [text](class)
                    break;
                case "$":
                case "%":
                    const param = eatToken(c => /[a-zA-Z0-9_=]/.test(c), true).split("=");
                    if (param.length > 2) {
                        strIndex = restoreIndex; // error: too many equals signs
                        break;
                    }

                    let varName: string;
                    if (def[strIndex + 1] === "(") {
                        const oldIndex = strIndex;
                        ++strIndex;
                        varName = eatEnclosure(")");
                        if (!varName) strIndex = oldIndex;
                    }
                    newToken = { kind: (char === "$") ? TokenKind.ParamRef : TokenKind.Parameter, content: param[0], type: param[1], name: varName };
                    break;
            }

            if (newToken) {
                if (currentWord)
                    tokens.push({ kind: TokenKind.Word, content: currentWord });
                currentWord = undefined;
                tokens.push(newToken);
            }
            else if (!currentWord) {
                currentWord = char;
            }
            else {
                currentWord += char;
            }
        }

        if (currentWord)
            tokens.push({ kind: TokenKind.Word, content: currentWord });

        const parts: BlockPart[] = [];
        const parameters: BlockParameter[] = [];

        let stack: TokenKind[] = [];
        let open = 0;
        let currentLabel = ""

        let labelStack: (Label | BlockPart)[] = [];

        for (let i = 0; i < tokens.length; i++) {
            const token = tokens[i].kind;
            const top = stack[stack.length - 1];
            if (token & TokenKind.StyleMarks) {
                pushCurrentLabel(tokens[i].content);

                if (token & open) {
                    if (top & token) {
                        stack.pop();
                        open ^= token;

                        // Handle triple tokens
                        const remainder = (top & open) | (token & open);
                        if (remainder) {
                            stack.push(remainder);
                        }
                    }
                    else {
                        // We encountered a mismatched mark, so clear previous styles
                        collapseLabels();
                    }
                }
                else {
                    open |= token;
                    stack.push(token);
                }
            }
            else if (token & TokenKind.Text) {
                currentLabel += tokens[i].content;
            }
            else if (token & TokenKind.Unstylable) {
                pushLabels();
            }

            /* tslint:disable:possible-timing-attack  (tslint thinks all variables named token are passwords...) */
            if (token == TokenKind.Parameter) {
                const param: BlockParameter = { kind: "param", name: tokens[i].content, shadowBlockId: tokens[i].type, ref: false };
                if (tokens[i].name) param.varName = tokens[i].name;
                parts.push(param);
                parameters.push(param);
            }
            else if (token == TokenKind.ParamRef) {
                const param: BlockParameter = { kind: "param", name: tokens[i].content, shadowBlockId: tokens[i].type, ref: true };
                if (tokens[i].name) param.varName = tokens[i].name;
                parts.push(param);
                parameters.push(param);
            }
            else if (token == TokenKind.Image) {
                pushCurrentLabel();
                labelStack.push({ kind: "image", uri: tokens[i].content } as BlockImage);
            }
            else if (token == TokenKind.TaggedText) {
                pushCurrentLabel();
                labelStack.push({ kind: "label", text: tokens[i].content, cssClass: tokens[i].type } as BlockLabel)
            }
            else if (token == TokenKind.Pipe) {
                parts.push({ kind: "break" });
            }
            /* tslint:enable:possible-timing-attack */
        }

        pushLabels();

        return { parts, parameters };

        function eatToken(pred: (c: string) => boolean, skipCurrent = false) {
            let current = "";
            if (skipCurrent) strIndex++
            while (strIndex < def.length && pred(def[strIndex])) {
                current += def[strIndex];
                ++strIndex;
            }
            if (current) strIndex--;
            return current;
        }

        function eatEnclosure(endMark: string) {
            const content = eatToken(c => c !== endMark, true);
            if (def[strIndex + 1] !== endMark) return undefined;
            ++strIndex;
            return content;
        }

        function collapseLabels() {
            let combined = "";
            let newStack: (Label | BlockPart)[] = [];
            for (const item of labelStack) {
                if (isBlockPart(item)) {
                    newStack.push({
                        content: combined,
                        styles: 0
                    });
                    newStack.push(item);
                    combined = "";
                }
                else {
                    combined += item.content;
                    if (item.endingToken) {
                        combined += item.endingToken;
                    }
                }
            }

            labelStack = newStack;

            if (combined) {
                labelStack.push({
                    content: combined,
                    styles: 0
                });
            }

            // Clear the style state as well
            stack = [];
            open = 0;
        }

        function pushLabels() {
            pushCurrentLabel();

            if (open) {
                collapseLabels();
            }

            while (labelStack.length) {
                const label = labelStack.shift();

                if (isBlockPart(label)) {
                    parts.push(label);
                }
                else {
                    if (!label.content) continue;

                    const styles: string[] = [];

                    if (label.styles & TokenKind.Bold) styles.push("bold");
                    if (label.styles & TokenKind.Italics) styles.push("italics");

                    parts.push({ kind: "label", text: label.content, style: styles } as BlockLabel);
                }
            }
        }

        function pushCurrentLabel(endingToken?: string) {
            labelStack.push({
                content: currentLabel,
                styles: open,
                endingToken
            });
            currentLabel = "";
        }
    }

    function isBlockPart(p: Label | BlockPart): p is BlockPart {
        return !!((p as BlockPart).kind);
    }

    // TODO should be internal
    export namespace hex {
        export function isSetupFor(extInfo: ExtensionInfo) {
            return currentSetup == extInfo.sha
        }

        export let currentSetup: string = null;
        export let currentHexInfo: pxtc.HexInfo;

        export interface ChecksumBlock {
            magic: number;
            endMarkerPos: number;
            endMarker: number;
            regions: { start: number; length: number; checksum: number; }[];
        }

        export function parseChecksumBlock(buf: ArrayLike<number>, pos = 0): ChecksumBlock {
            let magic = pxt.HF2.read32(buf, pos)
            if ((magic & 0x7fffffff) != 0x07eeb07c) {
                pxt.log("no checksum block magic")
                return null
            }
            let endMarkerPos = pxt.HF2.read32(buf, pos + 4)
            let endMarker = pxt.HF2.read32(buf, pos + 8)
            if (endMarkerPos & 3) {
                pxt.log("invalid end marker position")
                return null
            }
            let pageSize = 1 << (endMarker & 0xff)
            if (pageSize != pxt.appTarget.compile.flashCodeAlign) {
                pxt.log("invalid page size: " + pageSize)
                return null
            }

            let blk: ChecksumBlock = {
                magic,
                endMarkerPos,
                endMarker,
                regions: []
            }

            for (let i = pos + 12; i < buf.length - 7; i += 8) {
                let r = {
                    start: pageSize * pxt.HF2.read16(buf, i),
                    length: pageSize * pxt.HF2.read16(buf, i + 2),
                    checksum: pxt.HF2.read32(buf, i + 4)
                }
                if (r.length && r.checksum) {
                    blk.regions.push(r)
                } else {
                    break
                }
            }

            //console.log(hexDump(buf), blk)

            return blk
        }

    }

    export namespace UF2 {
        export const UF2_MAGIC_START0 = 0x0A324655; // "UF2\n"
        export const UF2_MAGIC_START1 = 0x9E5D5157; // Randomly selected
        export const UF2_MAGIC_END = 0x0AB16F30;    // Ditto

        export const UF2_FLAG_NONE = 0x00000000
        export const UF2_FLAG_NOFLASH = 0x00000001
        export const UF2_FLAG_FILE = 0x00001000
        export const UF2_FLAG_FAMILY_ID_PRESENT = 0x00002000

        export interface Block {
            flags: number;
            targetAddr: number;
            payloadSize: number;
            blockNo: number;
            numBlocks: number;
            fileSize: number;
            familyId: number;
            filename?: string;
            data: Uint8Array;
        }

        export function parseBlock(block: Uint8Array): Block {
            let wordAt = (k: number) => {
                return (block[k] + (block[k + 1] << 8) + (block[k + 2] << 16) + (block[k + 3] << 24)) >>> 0
            }
            if (!block || block.length != 512 ||
                wordAt(0) != UF2_MAGIC_START0 || wordAt(4) != UF2_MAGIC_START1 ||
                wordAt(block.length - 4) != UF2_MAGIC_END)
                return null
            let flags = wordAt(8)
            let payloadSize = wordAt(16)
            if (payloadSize > 476)
                payloadSize = 256
            let filename: string = null
            let familyId = 0
            let fileSize = 0
            if (flags & UF2_FLAG_FILE) {
                let fnbuf = block.slice(32 + payloadSize)
                let len = fnbuf.indexOf(0)
                if (len >= 0) {
                    fnbuf = fnbuf.slice(0, len)
                }
                filename = U.fromUTF8(U.uint8ArrayToString(fnbuf))
                fileSize = wordAt(28)
            }

            if (flags & UF2_FLAG_FAMILY_ID_PRESENT) {
                familyId = wordAt(28)
            }

            return {
                flags,
                targetAddr: wordAt(12),
                payloadSize,
                blockNo: wordAt(20),
                numBlocks: wordAt(24),
                fileSize,
                familyId,
                data: block.slice(32, 32 + payloadSize),
                filename
            }
        }

        export function parseFile(blocks: Uint8Array) {
            let r: Block[] = []
            for (let i = 0; i < blocks.length; i += 512) {
                let b = parseBlock(blocks.slice(i, i + 512))
                if (b) r.push(b)
            }
            return r
        }

        export interface ShiftedBuffer {
            start: number;
            buf: Uint8Array;
        }

        export function toBin(blocks: Uint8Array, endAddr: number = undefined): ShiftedBuffer {
            if (blocks.length < 512)
                return null
            let curraddr = -1
            let appstartaddr = -1
            let bufs: Uint8Array[] = []
            for (let i = 0; i < blocks.length; ++i) {
                let ptr = i * 512
                let bl = parseBlock(blocks.slice(ptr, ptr + 512))
                if (!bl) continue
                if (endAddr && bl.targetAddr + 256 > endAddr) break;
                if (curraddr == -1) {
                    curraddr = bl.targetAddr
                    appstartaddr = curraddr
                }
                let padding = bl.targetAddr - curraddr
                if (padding < 0 || padding % 4 || padding > 1024 * 1024)
                    continue
                if (padding > 0)
                    bufs.push(new Uint8Array(padding))
                bufs.push(blocks.slice(ptr + 32, ptr + 32 + bl.payloadSize))
                curraddr = bl.targetAddr + bl.payloadSize
            }
            let len = 0
            for (let b of bufs) len += b.length
            if (len == 0)
                return null
            let r = new Uint8Array(len)
            let dst = 0
            for (let b of bufs) {
                for (let i = 0; i < b.length; ++i)
                    r[dst++] = b[i]
            }
            return {
                buf: r,
                start: appstartaddr,
            }
        }

        function hasAddr(b: Block, a: number) {
            if (!b) return false
            return b.targetAddr <= a && a < b.targetAddr + b.payloadSize
        }

        export function readBytes(blocks: Block[], addr: number, length: number) {
            let res = new Uint8Array(length)
            let bl: Block
            for (let i = 0; i < length; ++i, ++addr) {
                if (!hasAddr(bl, addr))
                    bl = blocks.filter(b => hasAddr(b, addr))[0]
                if (bl)
                    res[i] = bl.data[addr - bl.targetAddr]
            }
            return res
        }

        function setWord(block: Uint8Array, ptr: number, v: number) {
            block[ptr] = (v & 0xff)
            block[ptr + 1] = ((v >> 8) & 0xff)
            block[ptr + 2] = ((v >> 16) & 0xff)
            block[ptr + 3] = ((v >> 24) & 0xff)
        }

        export interface BlockFile {
            currBlock: Uint8Array;
            currPtr: number;
            blocks: Uint8Array[];
            ptrs: number[];
            filename?: string;
            filesize: number;
            familyId: number;
        }

        export function newBlockFile(familyId?: string | number): BlockFile {
            if (typeof familyId == "string")
                familyId = parseInt(familyId)
            return {
                currBlock: null,
                currPtr: -1,
                blocks: [],
                ptrs: [],
                filesize: 0,
                familyId: familyId || 0
            }
        }

        export function finalizeFile(f: BlockFile) {
            for (let i = 0; i < f.blocks.length; ++i) {
                setWord(f.blocks[i], 20, i)
                setWord(f.blocks[i], 24, f.blocks.length)
                if (f.filename)
                    setWord(f.blocks[i], 28, f.filesize)
            }
        }

        export function concatFiles(fs: BlockFile[]) {
            for (let f of fs) {
                finalizeFile(f)
                f.filename = null
            }
            let r = newBlockFile()
            r.blocks = U.concat(fs.map(f => f.blocks))
            for (let f of fs) {
                f.blocks = []
            }
            return r
        }

        export function serializeFile(f: BlockFile) {
            finalizeFile(f)
            let res = ""
            for (let b of f.blocks)
                res += Util.uint8ArrayToString(b)
            return res
        }

        export function readBytesFromFile(f: BlockFile, addr: number, length: number): Uint8Array {
            //console.log(`read @${addr} len=${length}`)
            let needAddr = addr >> 8
            let bl: Uint8Array
            if (needAddr == f.currPtr)
                bl = f.currBlock
            else {
                for (let i = 0; i < f.ptrs.length; ++i) {
                    if (f.ptrs[i] == needAddr) {
                        bl = f.blocks[i]
                        break
                    }
                }
                if (bl) {
                    f.currPtr = needAddr
                    f.currBlock = bl
                }
            }
            if (!bl)
                return null
            let res = new Uint8Array(length)
            let toRead = Math.min(length, 256 - (addr & 0xff))
            U.memcpy(res, 0, bl, (addr & 0xff) + 32, toRead)
            let leftOver = length - toRead
            if (leftOver > 0) {
                let le = readBytesFromFile(f, addr + toRead, leftOver)
                U.memcpy(res, toRead, le)
            }
            return res
        }

        export function writeBytes(f: BlockFile, addr: number, bytes: ArrayLike<number>, flags = 0) {
            let currBlock = f.currBlock
            let needAddr = addr >> 8

            // account for unaligned writes
            let thisChunk = 256 - (addr & 0xff)
            if (bytes.length > thisChunk) {
                let b = new Uint8Array(bytes)
                writeBytes(f, addr, b.slice(0, thisChunk))
                while (thisChunk < bytes.length) {
                    let nextOff = Math.min(thisChunk + 256, bytes.length)
                    writeBytes(f, addr + thisChunk, b.slice(thisChunk, nextOff))
                    thisChunk = nextOff
                }
                return
            }

            if (needAddr != f.currPtr) {
                let i = 0;
                currBlock = null
                for (let i = 0; i < f.ptrs.length; ++i) {
                    if (f.ptrs[i] == needAddr) {
                        currBlock = f.blocks[i]
                        break
                    }
                }
                if (!currBlock) {
                    currBlock = new Uint8Array(512)
                    if (f.filename)
                        flags |= UF2_FLAG_FILE
                    else if (f.familyId)
                        flags |= UF2_FLAG_FAMILY_ID_PRESENT
                    setWord(currBlock, 0, UF2_MAGIC_START0)
                    setWord(currBlock, 4, UF2_MAGIC_START1)
                    setWord(currBlock, 8, flags)
                    setWord(currBlock, 12, needAddr << 8)
                    setWord(currBlock, 16, 256)
                    setWord(currBlock, 20, f.blocks.length)
                    setWord(currBlock, 28, f.familyId)
                    setWord(currBlock, 512 - 4, UF2_MAGIC_END)
                    if (f.filename) {
                        U.memcpy(currBlock, 32 + 256, U.stringToUint8Array(U.toUTF8(f.filename)))
                    }
                    f.blocks.push(currBlock)
                    f.ptrs.push(needAddr)
                }
                f.currPtr = needAddr
                f.currBlock = currBlock
            }
            let p = (addr & 0xff) + 32
            for (let i = 0; i < bytes.length; ++i)
                currBlock[p + i] = bytes[i]
            f.filesize = Math.max(f.filesize, bytes.length + addr)
        }

        export function writeHex(f: BlockFile, hex: string[]) {
            let upperAddr = "0000"

            for (let i = 0; i < hex.length; ++i) {
                let m = /:02000004(....)/.exec(hex[i])
                if (m) {
                    upperAddr = m[1]
                }
                m = /^:..(....)00(.*)[0-9A-F][0-9A-F]$/.exec(hex[i])
                if (m) {
                    let newAddr = parseInt(upperAddr + m[1], 16)
                    let hh = m[2]
                    let arr: number[] = []
                    for (let j = 0; j < hh.length; j += 2) {
                        arr.push(parseInt(hh[j] + hh[j + 1], 16))
                    }
                    writeBytes(f, newAddr, arr)
                }
            }
        }


    }
}

namespace ts.pxtc.service {

    export interface OpArg {
        fileName?: string;
        fileContent?: string;
        infoType?: InfoType;
        position?: number;
        options?: CompileOptions;
        search?: SearchOptions;
        format?: FormatOptions;
        blocks?: BlocksOptions;
        projectSearch?: ProjectSearchOptions;
        snippet?: SnippetOptions;
    }

    export interface SnippetOptions {
        qName: string;
        python?: boolean;
    }

    export interface SearchOptions {
        subset?: pxt.Map<boolean | string>;
        term: string;
        localizedApis?: ApisInfo;
        localizedStrings?: pxt.Map<string>;
    }

    export interface FormatOptions {
        input: string;
        pos: number;
    }

    export interface SearchInfo {
        id: string;
        name: string;
        qName?: string;
        block?: string;
        namespace?: string;
        jsdoc?: string;
        field?: [string, string];
        localizedCategory?: string;
        builtinBlock?: boolean;
    }

    export interface ProjectSearchOptions {
        term: string;
        headers: ProjectSearchInfo[];
    }

    export interface ProjectSearchInfo {
        name: string;
        id?: string;
    }

    export interface BlocksOptions {
        bannedCategories?: string[];
    }
}<|MERGE_RESOLUTION|>--- conflicted
+++ resolved
@@ -52,159 +52,6 @@
         isTypeLocation: boolean;
     }
 
-<<<<<<< HEAD
-=======
-
-    export interface CommentAttrs {
-        debug?: boolean; // requires ?dbg=1
-        shim?: string;
-        shimArgument?: string;
-        enumval?: string;
-        helper?: string;
-        help?: string;
-        async?: boolean;
-        promise?: boolean;
-        hidden?: boolean;
-        undeletable?: boolean;
-        callingConvention: ir.CallingConvention;
-        block?: string; // format of the block, used at namespace level for category name
-        blockId?: string; // unique id of the block
-        blockGap?: string; // pixels in toolbox after the block is inserted
-        blockExternalInputs?: boolean; // force external inputs. Deprecated; see inlineInputMode.
-        blockImportId?: string;
-        blockBuiltin?: boolean;
-        blockNamespace?: string;
-        blockIdentity?: string;
-        blockAllowMultiple?: boolean; // override single block behavior for events
-        blockHidden?: boolean; // not available directly in toolbox
-        blockImage?: boolean; // for enum variable, specifies that it should use an image from a predefined location
-        blockCombine?: boolean;
-        blockCombineShadow?: string;
-        blockSetVariable?: string; // show block with variable assigment in toolbox. Set equal to a name to control the var name
-        fixedInstances?: boolean;
-        fixedInstance?: boolean;
-        decompileIndirectFixedInstances?: boolean; // Attribute on TYPEs with fixedInstances set to indicate that expressions with that type may be decompiled even if not a fixed instance
-        constantShim?: boolean;
-        indexedInstanceNS?: string;
-        indexedInstanceShim?: string;
-        defaultInstance?: string;
-        autoCreate?: string;
-        noRefCounting?: boolean;
-        color?: string;
-        colorSecondary?: string;
-        colorTertiary?: string;
-        icon?: string;
-        jresURL?: string;
-        iconURL?: string;
-        imageLiteral?: number;
-        weight?: number;
-        parts?: string;
-        trackArgs?: number[];
-        advanced?: boolean;
-        deprecated?: boolean;
-        useEnumVal?: boolean; // for conversion from typescript to blocks with enumVal
-        callInDebugger?: boolean; // for getters, they will be invoked by the debugger.
-        // On block
-        subcategory?: string;
-        group?: string;
-        whenUsed?: boolean;
-        jres?: string;
-        useLoc?: string; // The qName of another API whose localization will be used if this API is not translated and if both block definitions are identical
-        topblock?: boolean;
-        topblockWeight?: number;
-        duplicateShadowOnDrag?: boolean; // if true, duplicate the block when its shadow is dragged out (like function arguments)
-        // On namepspace
-        subcategories?: string[];
-        groups?: string[];
-        groupIcons?: string[];
-        groupHelp?: string[];
-        labelLineWidth?: string;
-        handlerStatement?: boolean; // indicates a block with a callback that can be used as a statement
-        blockHandlerKey?: string; // optional field for explicitly declaring the handler key to use to compare duplicate events
-        afterOnStart?: boolean; // indicates an event that should be compiled after on start when converting to typescript
-
-        // on interfaces
-        indexerGet?: string;
-        indexerSet?: string;
-
-        mutate?: string;
-        mutateText?: string;
-        mutatePrefix?: string;
-        mutateDefaults?: string;
-        mutatePropertyEnum?: string;
-        inlineInputMode?: string; // can be inline, external, or auto
-        expandableArgumentMode?: string; // can be disabled, enabled, or toggle
-        draggableParameters?: string; // can be reporter or variable; defaults to variable
-
-
-        /* start enum-only attributes (i.e. a block with shim=ENUM_GET) */
-
-        enumName?: string; // The name of the enum as it will appear in the code
-        enumMemberName?: string; // If the name of the enum was "Colors", this would be "color"
-        enumStartValue?: number; // The lowest value to emit when going from blocks to TS
-        enumIsBitMask?: boolean; // If true then values will be emitted in the form "1 << n"
-        enumIsHash?: boolean; // if true, the name of the enum is normalized, then hashed to generate the value
-        enumPromptHint?: string; // The hint that will be displayed in the member creation prompt
-        enumInitialMembers?: string[]; // The initial enum values which will be given the lowest values available
-
-        /* end enum-only attributes */
-
-        optionalVariableArgs?: boolean;
-        toolboxVariableArgs?: string;
-
-        _name?: string;
-        _source?: string;
-        _def?: ParsedBlockDef;
-        _expandedDef?: ParsedBlockDef;
-        _untranslatedBlock?: string; // The block definition before it was translated
-        _shadowOverrides?: pxt.Map<string>;
-        jsDoc?: string;
-        paramHelp?: pxt.Map<string>;
-        // foo.defl=12 -> paramDefl: { foo: "12" }
-        paramDefl: pxt.Map<string>;
-
-        paramMin?: pxt.Map<string>; // min range
-        paramMax?: pxt.Map<string>; // max range
-        // Map for custom field editor parameters
-        paramFieldEditor?: pxt.Map<string>; //.fieldEditor
-        paramShadowOptions?: pxt.Map<pxt.Map<string>>; //.shadowOptions.
-        paramFieldEditorOptions?: pxt.Map<pxt.Map<string>>; //.fieldOptions.
-    }
-
-
-    export type BlockContentPart = BlockLabel | BlockParameter | BlockImage;
-    export type BlockPart = BlockContentPart | BlockBreak;
-
-    export interface BlockLabel {
-        kind: "label";
-        text: string;
-        style?: string[];
-        cssClass?: string;
-    }
-
-    export interface BlockParameter {
-        kind: "param";
-        ref: boolean;
-        name: string;
-        shadowBlockId?: string;
-        varName?: string;
-    }
-
-    export interface BlockBreak {
-        kind: "break";
-    }
-
-    export interface BlockImage {
-        kind: "image";
-        uri: string;
-    }
-
-    export interface ParsedBlockDef {
-        parts: ReadonlyArray<(BlockPart)>;
-        parameters: ReadonlyArray<BlockParameter>;
-    }
-
->>>>>>> 2e2f5f9a
     export interface LocationInfo {
         fileName: string;
         start: number;
